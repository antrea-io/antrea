--- conflicted
+++ resolved
@@ -43,11 +43,7 @@
 [Code of Conduct](CODE_OF_CONDUCT.md).
 * Check out the Antrea [Contributor Guide](CONTRIBUTING.md) for information
 about setting up your development environment and our contribution workflow.
-<<<<<<< HEAD
 * Learn about Antrea's [Architecture and Design](/docs/architecture.md).
-=======
-* Learn about Antrea's [Architecture and design](docs/architecture.md).
->>>>>>> 2ef4f1dd
 Your feedback is more than welcome!
 * Check out [Open Issues](https://github.com/vmware-tanzu/antrea/issues).
 * Join the [Kubernetes Slack](http://slack.k8s.io/) and look for our
@@ -68,7 +64,6 @@
 
 ## Features
 
-<<<<<<< HEAD
 * **Kubernetes-native**: Antrea follows best practices to extend the Kubernetes
   APIs and provide familiar abstractions to users, while also leveraging
   Kubernetes libraries in its own implementation.
@@ -96,18 +91,6 @@
 
 Refer to the [Changelog](CHANGELOG.md) for a detailed list of features
 introduced for each version release.
-=======
-Antrea currently supports the following features:
-
-* IPv4 overlay network for a Kubernetes cluster. Geneve, VXLAN, GRE, or STT can
-be used as the encapsulation protocol.
-* [Kubernetes Network Policies](https://kubernetes.io/docs/concepts/services-networking/network-policies)
-implementation.
-* [Octant](https://github.com/vmware-tanzu/octant) UI plugin for monitoring
-Antrea components, which publish runtime information as
-[CRDs](https://kubernetes.io/docs/concepts/extend-kubernetes/api-extension/custom-resources/).
-* [IPsec encyption](docs/ipsec-tunnel.md) of GRE tunnel traffic.
->>>>>>> 2ef4f1dd
 
 ## Roadmap
 
