<<<<<<< HEAD
# Enable metrics exposure via Prometheus. Initializes Prometheus metrics listener
#enablePrometheusMetrics: false

# Enable golang metrics exposure via Prometheus
#enablePrometheusGoMetrics: false

# Enable process metrics exposure via Prometheus.
#enablePrometheusProcessMetrics: false

# Prometheus metrics hostname.
#prometheusHost:

# Prometheus listener port.
#prometheusPort: 9093
=======
# Enable metrics exposure via Prometheus. Initializes Prometheus metrics listener.
#enablePrometheusMetrics: false

# Enable golang metrics exposure via Prometheus.
#enablePrometheusGoMetrics: false

# Enable process metrics exposure via Prometheus.
#enablePrometheusProcessMetrics: false
>>>>>>> f8ad50d7
<|MERGE_RESOLUTION|>--- conflicted
+++ resolved
@@ -1,19 +1,3 @@
-<<<<<<< HEAD
-# Enable metrics exposure via Prometheus. Initializes Prometheus metrics listener
-#enablePrometheusMetrics: false
-
-# Enable golang metrics exposure via Prometheus
-#enablePrometheusGoMetrics: false
-
-# Enable process metrics exposure via Prometheus.
-#enablePrometheusProcessMetrics: false
-
-# Prometheus metrics hostname.
-#prometheusHost:
-
-# Prometheus listener port.
-#prometheusPort: 9093
-=======
 # Enable metrics exposure via Prometheus. Initializes Prometheus metrics listener.
 #enablePrometheusMetrics: false
 
@@ -21,5 +5,4 @@
 #enablePrometheusGoMetrics: false
 
 # Enable process metrics exposure via Prometheus.
-#enablePrometheusProcessMetrics: false
->>>>>>> f8ad50d7
+#enablePrometheusProcessMetrics: false