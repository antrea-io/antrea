--- conflicted
+++ resolved
@@ -14,14 +14,9 @@
   template:
     metadata:
       annotations:
-<<<<<<< HEAD
-        prometheus.io/port: "9092"
-        prometheus.io/scrape: "true"
-=======
         prometheus.io/port: "10443"
         prometheus.io/scrape: "true"
         prometheus.io/scheme: "https"
->>>>>>> f8ad50d7
       labels:
         component: antrea-agent
     spec:
@@ -94,12 +89,6 @@
             timeoutSeconds: 5
             periodSeconds: 10
             failureThreshold: 5
-<<<<<<< HEAD
-          ports:
-            - containerPort: 9092
-              hostPort: 9092
-              protocol: TCP
-=======
           readinessProbe:
             httpGet:
               host: 127.0.0.1
@@ -110,7 +99,6 @@
             timeoutSeconds: 5
             periodSeconds: 10
             failureThreshold: 5
->>>>>>> f8ad50d7
           securityContext:
             # antrea-agent needs to manipulate "/proc/sys/net/ipv4/conf/XXX/send_redirects".
             privileged: true
