---
# Source: antrea/crds/antreaagentinfo.yaml
apiVersion: apiextensions.k8s.io/v1
kind: CustomResourceDefinition
metadata:
  name: antreaagentinfos.crd.antrea.io
  labels:
    app: antrea
spec:
  group: crd.antrea.io
  versions:
    - name: v1beta1
      served: true
      storage: true
      schema:
        openAPIV3Schema:
          type: object
          properties:
            version:
              type: string
            agentConditions:
              type: array
              items:
                type: object
                required:
                - type
                - status
                - lastHeartbeatTime
                properties:
                  lastHeartbeatTime:
                    type: string
                    format: date-time
                  type:
                    type: string
                    enum: ['AgentHealthy', 'ControllerConnectionUp', 'OVSDBConnectionUp', 'OpenflowConnectionUp']
                  status:
                    type: string
                    enum: ['True', 'False', 'Unknown']
                  reason:
                    type: string
                  message:
                    type: string
            localPodNum:
              type: integer
              format: int32
            nodePortLocalPortRange:
              type: string
            nodeSubnets:
              type: array
              items:
                type: string
            apiCABundle:
              type: string
              format: byte
            ovsInfo:
              type: object
              properties:
                version:
                  type: string
                bridgeName:
                  type: string
                flowTable:
                  type: object
                  additionalProperties:
                    type: integer
                    format: int32
            networkPolicyControllerInfo:
              type: object
              properties:
                networkPolicyNum:
                  type: integer
                  format: int32
                addressGroupNum:
                  type: integer
                  format: int32
                appliedToGroupNum:
                  type: integer
                  format: int32
            apiPort:
              type: integer
              minimum: 1
              maximum: 65535
            podRef:
              type: object
              properties:
                kind:
                  type: string
                namespace:
                  type: string
                name:
                  type: string
                uid:
                  type: string
                apiVersion:
                  type: string
                resourceVersion:
                  type: string
                fieldPath:
                  type: string
            nodeRef:
              type: object
              properties:
                kind:
                  type: string
                namespace:
                  type: string
                name:
                  type: string
                uid:
                  type: string
                apiVersion:
                  type: string
                resourceVersion:
                  type: string
                fieldPath:
                  type: string
      additionalPrinterColumns:
        - description: Health status of this Agent
          jsonPath: ".agentConditions[?(@.type=='AgentHealthy')].status"
          name: Healthy
          type: string
        - description: Last time the Healthy Condition was updated
          jsonPath: ".agentConditions[?(@.type=='AgentHealthy')].lastHeartbeatTime"
          name: Last Heartbeat
          type: date
        - description: Version of this Agent
          jsonPath: ".version"
          name: Version
          type: string
          priority: 1
        - description: Node on which this Agent is running
          jsonPath: ".nodeRef.name"
          name: Node
          type: string
          priority: 1
        - description: Number of local Pods managed by this Agent
          jsonPath: ".localPodNum"
          name: Num Pods
          type: integer
          priority: 2
        - description: Subnets used by this Agent for Pod IPAM
          jsonPath: ".nodeSubnets"
          name: Subnets
          type: string
          priority: 2
  scope: Cluster
  names:
    plural: antreaagentinfos
    singular: antreaagentinfo
    kind: AntreaAgentInfo
    shortNames:
      - aai

---
# Source: antrea/crds/antreacontrollerinfo.yaml
apiVersion: apiextensions.k8s.io/v1
kind: CustomResourceDefinition
metadata:
  name: antreacontrollerinfos.crd.antrea.io
  labels:
    app: antrea
spec:
  group: crd.antrea.io
  versions:
    - name: v1beta1
      served: true
      storage: true
      schema:
        openAPIV3Schema:
          type: object
          properties:
            version:
              type: string
            controllerConditions:
              type: array
              items:
                type: object
                required:
                - type
                - status
                - lastHeartbeatTime
                properties:
                  lastHeartbeatTime:
                    type: string
                    format: date-time
                  status:
                    type: string
                    enum: ['True', 'False', 'Unknown']
                  type:
                    type: string
                    enum: ['ControllerHealthy']
                  reason:
                    type: string
                  message:
                    type: string
            serviceRef:
              type: object
              properties:
                kind:
                  type: string
                namespace:
                  type: string
                name:
                  type: string
                uid:
                  type: string
                apiVersion:
                  type: string
                resourceVersion:
                  type: string
                fieldPath:
                  type: string
            networkPolicyControllerInfo:
              type: object
              properties:
                networkPolicyNum:
                  type: integer
                  format: int32
                addressGroupNum:
                  type: integer
                  format: int32
                appliedToGroupNum:
                  type: integer
                  format: int32
            apiPort:
              type: integer
              minimum: 1
              maximum: 65535
            connectedAgentNum:
              type: integer
              format: int32
            podRef:
              type: object
              properties:
                kind:
                  type: string
                namespace:
                  type: string
                name:
                  type: string
                uid:
                  type: string
                apiVersion:
                  type: string
                resourceVersion:
                  type: string
                fieldPath:
                  type: string
            nodeRef:
              type: object
              properties:
                kind:
                  type: string
                namespace:
                  type: string
                name:
                  type: string
                uid:
                  type: string
                apiVersion:
                  type: string
                resourceVersion:
                  type: string
                fieldPath:
                  type: string
      additionalPrinterColumns:
        - description: Health status of the Controller
          jsonPath: ".controllerConditions[?(@.type=='ControllerHealthy')].status"
          name: Healthy
          type: string
        - description: Last time the Healthy Condition was updated
          jsonPath: ".controllerConditions[?(@.type=='ControllerHealthy')].lastHeartbeatTime"
          name: Last Heartbeat
          type: date
        - description: Version of the Controller
          jsonPath: ".version"
          name: Version
          type: string
          priority: 1
        - description: Number of Agents connected to the Controller
          jsonPath: ".connectedAgentNum"
          name: Connected Agents
          type: integer
          priority: 1
        - description: Node on which the Controller is running
          jsonPath: ".nodeRef.name"
          name: Node
          type: string
          priority: 1
        - description: Number of Network Policies computed by Controller
          jsonPath: ".networkPolicyControllerInfo.networkPolicyNum"
          name: Num Network Policies
          type: integer
          priority: 2
  scope: Cluster
  names:
    plural: antreacontrollerinfos
    singular: antreacontrollerinfo
    kind: AntreaControllerInfo
    shortNames:
      - aci

---
# Source: antrea/crds/bgppolicy.yaml
apiVersion: apiextensions.k8s.io/v1
kind: CustomResourceDefinition
metadata:
  name: bgppolicies.crd.antrea.io
spec:
  group: crd.antrea.io
  versions:
    - name: v1alpha1
      served: true
      storage: true
      schema:
        openAPIV3Schema:
          type: object
          required:
            - spec
          properties:
            spec:
              type: object
              required:
                - nodeSelector
                - localASN
              properties:
                nodeSelector:
                  type: object
                  properties:
                    matchExpressions:
                      items:
                        properties:
                          key:
                            type: string
                          operator:
                            enum:
                              - In
                              - NotIn
                              - Exists
                              - DoesNotExist
                            type: string
                          values:
                            items:
                              type: string
                              pattern: "^(([A-Za-z0-9][-A-Za-z0-9_.]*)?[A-Za-z0-9])?$"
                            type: array
                        type: object
                      type: array
                    matchLabels:
                      x-kubernetes-preserve-unknown-fields: true
                localASN:
                  type: integer
                  format: int32
                  minimum: 64512
                  maximum: 65535
                listenPort:
                  type: integer
                  format: int32
                  minimum: 1
                  maximum: 65535
                  default: 179
                advertisements:
                  type: object
                  properties:
                    service:
                      type: object
                      properties:
                        ipTypes:
                          type: array
                          items:
                            type: string
                            enum:
                              - ClusterIP
                              - LoadBalancerIP
                              - ExternalIP
                    pod:
                      type: object
                      properties: {}
                    egress:
                      type: object
                      properties: {}
                bgpPeers:
                  type: array
                  items:
                    type: object
                    required:
                      - address
                      - asn
                    properties:
                      address:
                        type: string
                        oneOf:
                          - format: ipv4
                          - format: ipv6
                      port:
                        type: integer
                        format: int32
                        minimum: 1
                        maximum: 65535
                        default: 179
                      asn:
                        type: integer
                        format: int32
                        minimum: 1
                        maximum: 65535
                      multihopTTL:
                        type: integer
                        format: int32
                        minimum: 1
                        maximum: 255
                        default: 1
                      gracefulRestartTimeSeconds:
                        type: integer
                        format: int32
                        minimum: 1
                        maximum: 3600
                        default: 120
      additionalPrinterColumns:
        - description: Local BGP AS number
          jsonPath: .spec.localASN
          name: Local ASN
          type: integer
        - jsonPath: .metadata.creationTimestamp
          name: Age
          type: date
  scope: Cluster
  names:
    plural: bgppolicies
    singular: bgppolicy
    kind: BGPPolicy

---
# Source: antrea/crds/clustergroup.yaml
apiVersion: apiextensions.k8s.io/v1
kind: CustomResourceDefinition
metadata:
  name: clustergroups.crd.antrea.io
  labels:
    app: antrea
spec:
  group: crd.antrea.io
  versions:
    - name: v1beta1
      served: true
      storage: true
      schema:
        openAPIV3Schema:
          type: object
          properties:
            spec:
              type: object
              properties:
                childGroups:
                  type: array
                  items:
                    type: string
                podSelector:
                  type: object
                  properties:
                    matchExpressions:
                      type: array
                      items:
                        type: object
                        properties:
                          key:
                            type: string
                          operator:
                            enum:
                              - In
                              - NotIn
                              - Exists
                              - DoesNotExist
                            type: string
                          values:
                            type: array
                            items:
                              type: string
                              pattern: "^(([A-Za-z0-9][-A-Za-z0-9_.]*)?[A-Za-z0-9])?$"
                    matchLabels:
                      additionalProperties:
                        type: string
                        pattern: "^(([A-Za-z0-9][-A-Za-z0-9_.]*)?[A-Za-z0-9])?$"
                      type: object
                namespaceSelector:
                  type: object
                  properties:
                    matchExpressions:
                      type: array
                      items:
                        type: object
                        properties:
                          key:
                            type: string
                          operator:
                            enum:
                              - In
                              - NotIn
                              - Exists
                              - DoesNotExist
                            type: string
                          values:
                            type: array
                            items:
                              type: string
                              pattern: "^(([A-Za-z0-9][-A-Za-z0-9_.]*)?[A-Za-z0-9])?$"
                    matchLabels:
                      additionalProperties:
                        type: string
                        pattern: "^(([A-Za-z0-9][-A-Za-z0-9_.]*)?[A-Za-z0-9])?$"
                      type: object
                externalEntitySelector:
                  type: object
                  properties:
                    matchExpressions:
                      type: array
                      items:
                        type: object
                        properties:
                          key:
                            type: string
                          operator:
                            enum:
                              - In
                              - NotIn
                              - Exists
                              - DoesNotExist
                            type: string
                          values:
                            type: array
                            items:
                              type: string
                              pattern: "^(([A-Za-z0-9][-A-Za-z0-9_.]*)?[A-Za-z0-9])?$"
                    matchLabels:
                      additionalProperties:
                        type: string
                        pattern: "^(([A-Za-z0-9][-A-Za-z0-9_.]*)?[A-Za-z0-9])?$"
                      type: object
                ipBlocks:
                  type: array
                  items:
                    type: object
                    properties:
                      cidr:
                        type: string
                        format: cidr
                      except:
                        type: array
                        items:
                          type: string
                          format: cidr
                serviceReference:
                  type: object
                  properties:
                    name:
                      type: string
                    namespace:
                      type: string
            status:
              type: object
              properties:
                conditions:
                  type: array
                  items:
                    type: object
                    properties:
                      type:
                        type: string
                      status:
                        type: string
                      lastTransitionTime:
                        type: string
      subresources:
        status: { }
  scope: Cluster
  names:
    plural: clustergroups
    singular: clustergroup
    kind: ClusterGroup
    shortNames:
      - cg

---
# Source: antrea/crds/clusternetworkpolicy.yaml
apiVersion: apiextensions.k8s.io/v1
kind: CustomResourceDefinition
metadata:
  name: clusternetworkpolicies.crd.antrea.io
  labels:
    app: antrea
spec:
  group: crd.antrea.io
  versions:
    - name: v1beta1
      served: true
      storage: true
      additionalPrinterColumns:
        - name: Tier
          type: string
          description: The Tier to which this ClusterNetworkPolicy belongs to.
          jsonPath: .spec.tier
        - name: Priority
          type: number
          format: float
          description: The Priority of this ClusterNetworkPolicy relative to other policies.
          jsonPath: .spec.priority
        - name: Desired Nodes
          type: number
          format: int32
          description: The total number of Nodes that should realize the NetworkPolicy.
          jsonPath: .status.desiredNodesRealized
        - name: Current Nodes
          type: number
          format: int32
          description: The number of Nodes that have realized the NetworkPolicy.
          jsonPath: .status.currentNodesRealized
        - name: Age
          type: date
          jsonPath: .metadata.creationTimestamp
      schema:
        openAPIV3Schema:
          type: object
          properties:
            spec:
              # Ensure that Spec.Priority field is set
              required:
                - priority
              type: object
              properties:
                tier:
                  type: string
                priority:
                  type: number
                  format: float
                  # Ensure that Spec.Priority field is between 1 and 10000
                  minimum: 1.0
                  maximum: 10000.0
                appliedTo:
                  type: array
                  items:
                    type: object
                    # Ensure that Spec.AppliedTo does not allow IPBlock field
                    properties:
                      podSelector:
                        type: object
                        properties:
                          matchExpressions:
                            type: array
                            items:
                              type: object
                              properties:
                                key:
                                  type: string
                                operator:
                                  enum:
                                    - In
                                    - NotIn
                                    - Exists
                                    - DoesNotExist
                                  type: string
                                values:
                                  type: array
                                  items:
                                    type: string
                                    pattern: "^(([A-Za-z0-9][-A-Za-z0-9_.]*)?[A-Za-z0-9])?$"
                          matchLabels:
                            additionalProperties:
                              type: string
                              pattern: "^(([A-Za-z0-9][-A-Za-z0-9_.]*)?[A-Za-z0-9])?$"
                            type: object
                      namespaceSelector:
                        type: object
                        properties:
                          matchExpressions:
                            type: array
                            items:
                              type: object
                              properties:
                                key:
                                  type: string
                                operator:
                                  enum:
                                    - In
                                    - NotIn
                                    - Exists
                                    - DoesNotExist
                                  type: string
                                values:
                                  type: array
                                  items:
                                    type: string
                                    pattern: "^(([A-Za-z0-9][-A-Za-z0-9_.]*)?[A-Za-z0-9])?$"
                          matchLabels:
                            additionalProperties:
                              type: string
                              pattern: "^(([A-Za-z0-9][-A-Za-z0-9_.]*)?[A-Za-z0-9])?$"
                            type: object
                      group:
                        type: string
                      serviceAccount:
                        type: object
                        properties:
                          name:
                            type: string
                          namespace:
                            type: string
                        required:
                          - name
                          - namespace
                      service:
                        type: object
                        properties:
                          name:
                            type: string
                          namespace:
                            type: string
                        required:
                          - name
                          - namespace
                      nodeSelector:
                        type: object
                        properties:
                          matchExpressions:
                            type: array
                            items:
                              type: object
                              properties:
                                key:
                                  type: string
                                operator:
                                  enum:
                                    - In
                                    - NotIn
                                    - Exists
                                    - DoesNotExist
                                  type: string
                                values:
                                  type: array
                                  items:
                                    type: string
                                    pattern: "^(([A-Za-z0-9][-A-Za-z0-9_.]*)?[A-Za-z0-9])?$"
                          matchLabels:
                            additionalProperties:
                              type: string
                              pattern: "^(([A-Za-z0-9][-A-Za-z0-9_.]*)?[A-Za-z0-9])?$"
                            type: object
                ingress:
                  type: array
                  items:
                    type: object
                    required:
                      - action
                    properties:
                      appliedTo:
                        type: array
                        items:
                          type: object
                          # Ensure that rule AppliedTo does not allow IPBlock field
                          properties:
                            podSelector:
                              type: object
                              properties:
                                matchExpressions:
                                  type: array
                                  items:
                                    type: object
                                    properties:
                                      key:
                                        type: string
                                      operator:
                                        enum:
                                          - In
                                          - NotIn
                                          - Exists
                                          - DoesNotExist
                                        type: string
                                      values:
                                        type: array
                                        items:
                                          type: string
                                          pattern: "^(([A-Za-z0-9][-A-Za-z0-9_.]*)?[A-Za-z0-9])?$"
                                matchLabels:
                                  additionalProperties:
                                    type: string
                                    pattern: "^(([A-Za-z0-9][-A-Za-z0-9_.]*)?[A-Za-z0-9])?$"
                                  type: object
                            namespaceSelector:
                              type: object
                              properties:
                                matchExpressions:
                                  type: array
                                  items:
                                    type: object
                                    properties:
                                      key:
                                        type: string
                                      operator:
                                        enum:
                                          - In
                                          - NotIn
                                          - Exists
                                          - DoesNotExist
                                        type: string
                                      values:
                                        type: array
                                        items:
                                          type: string
                                          pattern: "^(([A-Za-z0-9][-A-Za-z0-9_.]*)?[A-Za-z0-9])?$"
                                matchLabels:
                                  additionalProperties:
                                    type: string
                                    pattern: "^(([A-Za-z0-9][-A-Za-z0-9_.]*)?[A-Za-z0-9])?$"
                                  type: object
                            group:
                              type: string
                            serviceAccount:
                              type: object
                              properties:
                                name:
                                  type: string
                                namespace:
                                  type: string
                              required:
                                - name
                                - namespace
                            service:
                              type: object
                              properties:
                                name:
                                  type: string
                                namespace:
                                  type: string
                              required:
                                - name
                                - namespace
                      # Ensure that Action field allows only ALLOW, DROP, REJECT and PASS values
                      action:
                        type: string
                        enum: [ 'Allow', 'Drop', 'Reject', 'Pass' ]
                      ports:
                        type: array
                        items:
                          type: object
                          properties:
                            protocol:
                              type: string
                              enum: [ 'TCP', 'UDP', 'SCTP' ]
                            port:
                              x-kubernetes-int-or-string: true
                            endPort:
                              type: integer
                            sourcePort:
                              type: integer
                            sourceEndPort:
                              type: integer
                      protocols:
                        type: array
                        items:
                          type: object
                          oneOf:
                            - required: [ icmp ]
                            - required: [ igmp ]
                          properties:
                            icmp:
                              type: object
                              properties:
                                icmpType:
                                  type: integer
                                  minimum: 0
                                  maximum: 255
                                icmpCode:
                                  type: integer
                                  minimum: 0
                                  maximum: 255
                            igmp:
                              type: object
                              properties:
                                igmpType:
                                  type: integer
                                  # Only IGMP query (0x11) is valid igmpType in ingress rules.
                                  enum: [ 0x11 ]
                                groupAddress:
                                  type: string
                                  oneOf:
                                    - format: ipv4
                                    - format: ipv6
                      l7Protocols:
                        type: array
                        items:
                          type: object
                          oneOf:
                            - required: [ http ]
                            - required: [ tls ]
                          properties:
                            http:
                              type: object
                              properties:
                                host:
                                  type: string
                                method:
                                  type: string
                                  enum: [ 'GET', 'POST', 'PUT', 'HEAD', 'DELETE', 'TRACE', 'OPTIONS', 'CONNECT', 'PATCH' ]
                                path:
                                  type: string
                            tls:
                              type: object
                              properties:
                                sni:
                                  type: string
                      from:
                        type: array
                        items:
                          type: object
                          properties:
                            podSelector:
                              type: object
                              properties:
                                matchExpressions:
                                  type: array
                                  items:
                                    type: object
                                    properties:
                                      key:
                                        type: string
                                      operator:
                                        enum:
                                          - In
                                          - NotIn
                                          - Exists
                                          - DoesNotExist
                                        type: string
                                      values:
                                        type: array
                                        items:
                                          type: string
                                          pattern: "^(([A-Za-z0-9][-A-Za-z0-9_.]*)?[A-Za-z0-9])?$"
                                matchLabels:
                                  additionalProperties:
                                    type: string
                                    pattern: "^(([A-Za-z0-9][-A-Za-z0-9_.]*)?[A-Za-z0-9])?$"
                                  type: object
                            namespaceSelector:
                              type: object
                              properties:
                                matchExpressions:
                                  type: array
                                  items:
                                    type: object
                                    properties:
                                      key:
                                        type: string
                                      operator:
                                        enum:
                                          - In
                                          - NotIn
                                          - Exists
                                          - DoesNotExist
                                        type: string
                                      values:
                                        type: array
                                        items:
                                          type: string
                                          pattern: "^(([A-Za-z0-9][-A-Za-z0-9_.]*)?[A-Za-z0-9])?$"
                                matchLabels:
                                  additionalProperties:
                                    type: string
                                    pattern: "^(([A-Za-z0-9][-A-Za-z0-9_.]*)?[A-Za-z0-9])?$"
                                  type: object
                            namespaces:
                              type: object
                              maxProperties: 1
                              minProperties: 1
                              properties:
                                match:
                                  type: string
                                  enum:
                                    - Self
                                sameLabels:
                                  type: array
                                  items:
                                    type: string
                            ipBlock:
                              type: object
                              properties:
                                cidr:
                                  type: string
                                  format: cidr
                                except:
                                  type: array
                                  items:
                                    type: string
                                    format: cidr
                            group:
                              type: string
                            serviceAccount:
                              type: object
                              properties:
                                name:
                                  type: string
                                namespace:
                                  type: string
                              required:
                                - name
                                - namespace
                            nodeSelector:
                              type: object
                              properties:
                                matchExpressions:
                                  items:
                                    properties:
                                      key:
                                        type: string
                                      operator:
                                        enum:
                                          - In
                                          - NotIn
                                          - Exists
                                          - DoesNotExist
                                        type: string
                                      values:
                                        items:
                                          type: string
                                          pattern: "^(([A-Za-z0-9][-A-Za-z0-9_.]*)?[A-Za-z0-9])?$"
                                        type: array
                                    type: object
                                  type: array
                                matchLabels:
                                  additionalProperties:
                                    type: string
                                    pattern: "^(([A-Za-z0-9][-A-Za-z0-9_.]*)?[A-Za-z0-9])?$"
                                  type: object
                            scope:
                              type: string
                              enum: [ 'Cluster', 'ClusterSet' ]
                      name:
                        type: string
                      enableLogging:
                        type: boolean
                      logLabel:
                        type: string
                        pattern: "^(([A-Za-z0-9][-A-Za-z0-9_.]{0,61})?[A-Za-z0-9])?$"
                egress:
                  type: array
                  items:
                    type: object
                    required:
                      - action
                    properties:
                      appliedTo:
                        type: array
                        items:
                          type: object
                          # Ensure that rule AppliedTo does not allow IPBlock field
                          properties:
                            podSelector:
                              type: object
                              properties:
                                matchExpressions:
                                  type: array
                                  items:
                                    type: object
                                    properties:
                                      key:
                                        type: string
                                      operator:
                                        enum:
                                          - In
                                          - NotIn
                                          - Exists
                                          - DoesNotExist
                                        type: string
                                      values:
                                        type: array
                                        items:
                                          type: string
                                          pattern: "^(([A-Za-z0-9][-A-Za-z0-9_.]*)?[A-Za-z0-9])?$"
                                matchLabels:
                                  additionalProperties:
                                    type: string
                                    pattern: "^(([A-Za-z0-9][-A-Za-z0-9_.]*)?[A-Za-z0-9])?$"
                                  type: object
                            namespaceSelector:
                              type: object
                              properties:
                                matchExpressions:
                                  type: array
                                  items:
                                    type: object
                                    properties:
                                      key:
                                        type: string
                                      operator:
                                        enum:
                                          - In
                                          - NotIn
                                          - Exists
                                          - DoesNotExist
                                        type: string
                                      values:
                                        type: array
                                        items:
                                          type: string
                                          pattern: "^(([A-Za-z0-9][-A-Za-z0-9_.]*)?[A-Za-z0-9])?$"
                                matchLabels:
                                  additionalProperties:
                                    type: string
                                    pattern: "^(([A-Za-z0-9][-A-Za-z0-9_.]*)?[A-Za-z0-9])?$"
                                  type: object
                            group:
                              type: string
                            serviceAccount:
                              type: object
                              properties:
                                name:
                                  type: string
                                namespace:
                                  type: string
                              required:
                                - name
                                - namespace
                      # Ensure that Action field allows only ALLOW, DROP, REJECT and PASS values
                      action:
                        type: string
                        enum: [ 'Allow', 'Drop', 'Reject', 'Pass' ]
                      ports:
                        type: array
                        items:
                          type: object
                          properties:
                            protocol:
                              type: string
                              enum: [ 'TCP', 'UDP', 'SCTP' ]
                            port:
                              x-kubernetes-int-or-string: true
                            endPort:
                              type: integer
                            sourcePort:
                              type: integer
                            sourceEndPort:
                              type: integer
                      protocols:
                        type: array
                        items:
                          type: object
                          oneOf:
                            - required: [ icmp ]
                            - required: [ igmp ]
                          properties:
                            icmp:
                              type: object
                              properties:
                                icmpType:
                                  type: integer
                                  minimum: 0
                                  maximum: 255
                                icmpCode:
                                  type: integer
                                  minimum: 0
                                  maximum: 255
                            igmp:
                              type: object
                              properties:
                                igmpType:
                                  type: integer
                                  # Only IGMP reports are igmpType in egress rules,
                                  # 0x12 is IGMP report V1, 0x16 is IGMP report v2, 0x22 is IGMP report v3.
                                  # It will match all IGMP report types if igmpType is not set.
                                  enum: [ 0x12, 0x16, 0x22 ]
                                groupAddress:
                                  type: string
                                  oneOf:
                                    - format: ipv4
                                    - format: ipv6
                      l7Protocols:
                        type: array
                        items:
                          type: object
                          oneOf:
                            - required: [ http ]
                            - required: [ tls ]
                          properties:
                            http:
                              type: object
                              properties:
                                host:
                                  type: string
                                method:
                                  type: string
                                  enum: [ 'GET', 'POST', 'PUT', 'HEAD', 'DELETE', 'TRACE', 'OPTIONS', 'CONNECT', 'PATCH' ]
                                path:
                                  type: string
                            tls:
                              type: object
                              properties:
                                sni:
                                  type: string
                      to:
                        type: array
                        items:
                          type: object
                          properties:
                            podSelector:
                              type: object
                              properties:
                                matchExpressions:
                                  type: array
                                  items:
                                    type: object
                                    properties:
                                      key:
                                        type: string
                                      operator:
                                        enum:
                                          - In
                                          - NotIn
                                          - Exists
                                          - DoesNotExist
                                        type: string
                                      values:
                                        type: array
                                        items:
                                          type: string
                                          pattern: "^(([A-Za-z0-9][-A-Za-z0-9_.]*)?[A-Za-z0-9])?$"
                                matchLabels:
                                  additionalProperties:
                                    type: string
                                    pattern: "^(([A-Za-z0-9][-A-Za-z0-9_.]*)?[A-Za-z0-9])?$"
                                  type: object
                            namespaceSelector:
                              type: object
                              properties:
                                matchExpressions:
                                  type: array
                                  items:
                                    type: object
                                    properties:
                                      key:
                                        type: string
                                      operator:
                                        enum:
                                          - In
                                          - NotIn
                                          - Exists
                                          - DoesNotExist
                                        type: string
                                      values:
                                        type: array
                                        items:
                                          type: string
                                          pattern: "^(([A-Za-z0-9][-A-Za-z0-9_.]*)?[A-Za-z0-9])?$"
                                matchLabels:
                                  additionalProperties:
                                    type: string
                                    pattern: "^(([A-Za-z0-9][-A-Za-z0-9_.]*)?[A-Za-z0-9])?$"
                                  type: object
                            namespaces:
                              type: object
                              maxProperties: 1
                              minProperties: 1
                              properties:
                                match:
                                  type: string
                                  enum:
                                    - Self
                                sameLabels:
                                  type: array
                                  items:
                                    type: string
                            ipBlock:
                              type: object
                              properties:
                                cidr:
                                  type: string
                                  format: cidr
                                except:
                                  type: array
                                  items:
                                    type: string
                                    format: cidr
                            group:
                              type: string
                            fqdn:
                              type: string
                            serviceAccount:
                              type: object
                              properties:
                                name:
                                  type: string
                                namespace:
                                  type: string
                              required:
                                - name
                                - namespace
                            nodeSelector:
                              type: object
                              properties:
                                matchExpressions:
                                  items:
                                    properties:
                                      key:
                                        type: string
                                      operator:
                                        enum:
                                          - In
                                          - NotIn
                                          - Exists
                                          - DoesNotExist
                                        type: string
                                      values:
                                        items:
                                          type: string
                                          pattern: "^(([A-Za-z0-9][-A-Za-z0-9_.]*)?[A-Za-z0-9])?$"
                                        type: array
                                    type: object
                                  type: array
                                matchLabels:
                                  additionalProperties:
                                    type: string
                                    pattern: "^(([A-Za-z0-9][-A-Za-z0-9_.]*)?[A-Za-z0-9])?$"
                                  type: object
                      toServices:
                        type: array
                        items:
                          type: object
                          required:
                            - name
                            - namespace
                          properties:
                            name:
                              type: string
                            namespace:
                              type: string
                            scope:
                              type: string
                              enum: [ 'Cluster', 'ClusterSet' ]
                      name:
                        type: string
                      enableLogging:
                        type: boolean
                      logLabel:
                        type: string
                        pattern: "^(([A-Za-z0-9][-A-Za-z0-9_.]{0,61})?[A-Za-z0-9])?$"
            status:
              type: object
              properties:
                phase:
                  type: string
                observedGeneration:
                  type: integer
                currentNodesRealized:
                  type: integer
                desiredNodesRealized:
                  type: integer
                conditions:
                  type: array
                  items:
                    type: object
                    properties:
                      type:
                        type: string
                      status:
                        type: string
                      lastTransitionTime:
                        type: string
                      reason:
                        type: string
                      message:
                        type: string
      subresources:
        status: { }
  scope: Cluster
  names:
    plural: clusternetworkpolicies
    singular: clusternetworkpolicy
    kind: ClusterNetworkPolicy
    shortNames:
      - acnp

---
# Source: antrea/crds/egress.yaml
apiVersion: apiextensions.k8s.io/v1
kind: CustomResourceDefinition
metadata:
  name: egresses.crd.antrea.io
  labels:
    app: antrea
spec:
  group: crd.antrea.io
  versions:
    - name: v1beta1
      served: true
      storage: true
      schema:
        openAPIV3Schema:
          type: object
          required:
          - spec
          properties:
            spec:
              type: object
              required:
              - appliedTo
              oneOf:
              - anyOf:
                - required:
                  - egressIP
                - required:
                  - externalIPPool
              - anyOf:
                - required:
                  - egressIPs
                - required:
                  - externalIPPools
              properties:
                appliedTo:
                  type: object
                  properties:
                    podSelector:
                      type: object
                      properties:
                        matchExpressions:
                          type: array
                          items:
                            type: object
                            properties:
                              key:
                                type: string
                              operator:
                                enum:
                                  - In
                                  - NotIn
                                  - Exists
                                  - DoesNotExist
                                type: string
                              values:
                                type: array
                                items:
                                  type: string
                                  pattern: "^(([A-Za-z0-9][-A-Za-z0-9_.]*)?[A-Za-z0-9])?$"
                        matchLabels:
                          type: object
                          additionalProperties:
                            type: string
                            pattern: "^(([A-Za-z0-9][-A-Za-z0-9_.]*)?[A-Za-z0-9])?$"
                    namespaceSelector:
                      type: object
                      properties:
                        matchExpressions:
                          type: array
                          items:
                            type: object
                            properties:
                              key:
                                type: string
                              operator:
                                enum:
                                  - In
                                  - NotIn
                                  - Exists
                                  - DoesNotExist
                                type: string
                              values:
                                type: array
                                items:
                                  type: string
                                  pattern: "^(([A-Za-z0-9][-A-Za-z0-9_.]*)?[A-Za-z0-9])?$"
                        matchLabels:
                          type: object
                          additionalProperties:
                            type: string
                            pattern: "^(([A-Za-z0-9][-A-Za-z0-9_.]*)?[A-Za-z0-9])?$"
                egressIP:
                  type: string
                  oneOf:
                  - format: ipv4
                  - format: ipv6
                egressIPs:
                  type: array
                  items:
                    type: string
                    oneOf:
                    - maxLength: 0
                    - format: ipv4
                    - format: ipv6
                externalIPPool:
                  type: string
                externalIPPools:
                  type: array
                  items:
                    type: string
                bandwidth:
                  type: object
                  required:
                    - rate
                    - burst
                  properties:
                    rate:
                      type: string
                    burst:
                      type: string
            status:
              type: object
              properties:
                egressNode:
                  type: string
                egressIP:
                  type: string
                conditions:
                  type: array
                  items:
                    type: object
                    properties:
                      type:
                        type: string
                      status:
                        type: string
                      lastTransitionTime:
                        type: string
                      reason:
                        type: string
                      message:
                        type: string
      additionalPrinterColumns:
      - description: The effective SNAT IP address for the selected workloads.
        jsonPath: .status.egressIP
        name: EgressIP
        type: string
      - jsonPath: .metadata.creationTimestamp
        name: Age
        type: date
      - description: The Owner Node of egress IP
        jsonPath: .status.egressNode
        name: Node
        type: string
      subresources:
        status: {}
  scope: Cluster
  names:
    plural: egresses
    singular: egress
    kind: Egress
    shortNames:
      - eg

---
# Source: antrea/crds/externalentity.yaml
apiVersion: apiextensions.k8s.io/v1
kind: CustomResourceDefinition
metadata:
  name: externalentities.crd.antrea.io
  labels:
    app: antrea
spec:
  group: crd.antrea.io
  versions:
    - name: v1alpha2
      served: true
      storage: true
      schema:
        openAPIV3Schema:
          type: object
          properties:
            spec:
              type: object
              properties:
                endpoints:
                  type: array
                  items:
                    type: object
                    properties:
                      ip:
                        type: string
                        oneOf:
                          - format: ipv4
                          - format: ipv6
                      name:
                        type: string
                ports:
                  type: array
                  items:
                    type: object
                    properties:
                      protocol:
                        type: string
                        enum: ['TCP', 'UDP', 'SCTP']
                      port:
                        x-kubernetes-int-or-string: true
                      name:
                        type: string
                externalNode:
                  type: string
  scope: Namespaced
  names:
    plural: externalentities
    singular: externalentity
    kind: ExternalEntity
    shortNames:
      - ee

---
# Source: antrea/crds/externalippool.yaml
apiVersion: apiextensions.k8s.io/v1
kind: CustomResourceDefinition
metadata:
  name: externalippools.crd.antrea.io
  labels:
    app: antrea
spec:
  group: crd.antrea.io
  versions:
    - name: v1beta1
      served: true
      storage: true
      schema:
        openAPIV3Schema:
          type: object
          required:
            - spec
          properties:
            spec:
              type: object
              required:
                - ipRanges
                - nodeSelector
              properties:
                ipRanges:
                  type: array
                  items:
                    type: object
                    oneOf:
                      - required:
                          - cidr
                      - required:
                          - start
                          - end
                    properties:
                      cidr:
                        type: string
                        format: cidr
                      start:
                        type: string
                        oneOf:
                          - format: ipv4
                          - format: ipv6
                      end:
                        type: string
                        oneOf:
                          - format: ipv4
                          - format: ipv6
                subnetInfo:
                  type: object
                  required:
                    - gateway
                    - prefixLength
                  properties:
                    gateway:
                      type: string
                      oneOf:
                        - format: ipv4
                        - format: ipv6
                    prefixLength:
                      type: integer
                      minimum: 1
                      maximum: 127
                    vlan:
                      type: integer
                      minimum: 0
                      maximum: 4094
                nodeSelector:
                  type: object
                  properties:
                    matchExpressions:
                      items:
                        properties:
                          key:
                            type: string
                          operator:
                            enum:
                              - In
                              - NotIn
                              - Exists
                              - DoesNotExist
                            type: string
                          values:
                            items:
                              type: string
                              pattern: "^(([A-Za-z0-9][-A-Za-z0-9_.]*)?[A-Za-z0-9])?$"
                            type: array
                        type: object
                      type: array
                    matchLabels:
                      additionalProperties:
                        type: string
                        pattern: "^(([A-Za-z0-9][-A-Za-z0-9_.]*)?[A-Za-z0-9])?$"
                      type: object
            status:
              type: object
              properties:
                usage:
                  type: object
                  properties:
                    total:
                      type: integer
                    used:
                      type: integer
      additionalPrinterColumns:
        - description: The number of total IPs
          jsonPath: .status.usage.total
          name: Total
          type: integer
        - description: The number of allocated IPs
          jsonPath: .status.usage.used
          name: Used
          type: integer
        - jsonPath: .metadata.creationTimestamp
          name: Age
          type: date
      subresources:
        status: { }
  scope: Cluster
  names:
    plural: externalippools
    singular: externalippool
    kind: ExternalIPPool
    shortNames:
      - eip

---
# Source: antrea/crds/externalnode.yaml
apiVersion: apiextensions.k8s.io/v1
kind: CustomResourceDefinition
metadata:
  labels:
    app: antrea
  name: externalnodes.crd.antrea.io
spec:
  group: crd.antrea.io
  versions:
    - name: v1alpha1
      schema:
        openAPIV3Schema:
          type: object
          required:
            - spec
          properties:
            spec:
              type: object
              required:
                - interfaces
              properties:
                interfaces:
                  type: array
                  minItems: 1
                  maxItems: 1
                  required:
                    - ips
                  items:
                    type: object
                    properties:
                      ips:
                        type: array
                        minItems: 1
                        items:
                          type: string
                          oneOf:
                            - format: ipv4
                            - format: ipv6
                      name:
                        type: string
      served: true
      storage: true
  scope: Namespaced
  names:
    plural: externalnodes
    singular: externalnode
    kind: ExternalNode
    shortNames:
      - en

---
# Source: antrea/crds/group.yaml
apiVersion: apiextensions.k8s.io/v1
kind: CustomResourceDefinition
metadata:
  name: groups.crd.antrea.io
spec:
  group: crd.antrea.io
  versions:
    - name: v1beta1
      served: true
      storage: true
      schema:
        openAPIV3Schema:
          type: object
          properties:
            spec:
              type: object
              properties:
                childGroups:
                  type: array
                  items:
                    type: string
                podSelector:
                  type: object
                  properties:
                    matchExpressions:
                      type: array
                      items:
                        type: object
                        properties:
                          key:
                            type: string
                          operator:
                            enum:
                              - In
                              - NotIn
                              - Exists
                              - DoesNotExist
                            type: string
                          values:
                            type: array
                            items:
                              type: string
                    matchLabels:
                      x-kubernetes-preserve-unknown-fields: true
                namespaceSelector:
                  type: object
                  properties:
                    matchExpressions:
                      type: array
                      items:
                        type: object
                        properties:
                          key:
                            type: string
                          operator:
                            enum:
                              - In
                              - NotIn
                              - Exists
                              - DoesNotExist
                            type: string
                          values:
                            type: array
                            items:
                              type: string
                    matchLabels:
                      x-kubernetes-preserve-unknown-fields: true
                externalEntitySelector:
                  type: object
                  properties:
                    matchExpressions:
                      type: array
                      items:
                        type: object
                        properties:
                          key:
                            type: string
                          operator:
                            enum:
                              - In
                              - NotIn
                              - Exists
                              - DoesNotExist
                            type: string
                          values:
                            type: array
                            items:
                              type: string
                    matchLabels:
                      x-kubernetes-preserve-unknown-fields: true
                ipBlocks:
                  type: array
                  items:
                    type: object
                    properties:
                      cidr:
                        type: string
                        format: cidr
                      except:
                        type: array
                        items:
                          type: string
                          format: cidr
                serviceReference:
                  type: object
                  properties:
                    name:
                      type: string
                    namespace:
                      type: string
            status:
              type: object
              properties:
                conditions:
                  type: array
                  items:
                    type: object
                    properties:
                      type:
                        type: string
                      status:
                        type: string
                      lastTransitionTime:
                        type: string
      subresources:
        status: { }
  scope: Namespaced
  names:
    plural: groups
    singular: group
    kind: Group
    shortNames:
      - grp

---
# Source: antrea/crds/ippool.yaml
apiVersion: apiextensions.k8s.io/v1
kind: CustomResourceDefinition
metadata:
  name: ippools.crd.antrea.io
  labels:
    app: antrea
    served-by: antrea-controller
spec:
  group: crd.antrea.io
  versions:
    - name: v1alpha2
      served: true
      storage: false
      deprecated: true
      deprecationWarning: "crd.antrea.io/v1alpha2 IPPool is deprecated; use crd.antrea.io/v1beta1 IPPool"
      schema:
        openAPIV3Schema:
          type: object
          required:
            - spec
          properties:
            spec:
              required:
                - ipVersion
                - ipRanges
              type: object
              properties:
                ipVersion:
                  type: integer
                  enum: [ 4, 6 ]
                ipRanges:
                  items:
                    oneOf:
                      - required:
                        - cidr
                        - gateway
                        - prefixLength
                      - required:
                        - start
                        - end
                        - gateway
                        - prefixLength
                    properties:
                      cidr:
                        format: cidr
                        type: string
                      start:
                        oneOf:
                          - format: ipv4
                          - format: ipv6
                        type: string
                      end:
                        oneOf:
                          - format: ipv4
                          - format: ipv6
                        type: string
                      gateway:
                        oneOf:
                          - format: ipv4
                          - format: ipv6
                        type: string
                      prefixLength:
                        type: integer
                        minimum: 1
                        maximum: 128
                      vlan:
                        type: integer
                        minimum: 0
                        maximum: 4094
                    type: object
                  type: array
            status:
              properties:
                ipAddresses:
                  items:
                    properties:
                      ipAddress:
                        type: string
                      owner:
                        properties:
                          pod:
                            properties:
                              name:
                                type: string
                              namespace:
                                type: string
                              containerID:
                                type: string
                              ifName:
                                type: string
                            type: object
                          statefulSet:
                            properties:
                              name:
                                type: string
                              namespace:
                                type: string
                              index:
                                type: integer
                            type: object
                        type: object
                      phase:
                        type: string
                    type: object
                  type: array
                usage:
                  properties:
                    used:
                      type: integer
                    total:
                      type: integer
                  type: object
              type: object
      additionalPrinterColumns:
        - description: The number of total IPs
          jsonPath: .status.usage.total
          name: Total
          type: integer
        - description: The number of allocated IPs
          jsonPath: .status.usage.used
          name: Used
          type: integer
        - jsonPath: .metadata.creationTimestamp
          name: Age
          type: date
      subresources:
        status: {}
    - name: v1beta1
      served: true
      storage: true
      schema:
        openAPIV3Schema:
          type: object
          required:
            - spec
          properties:
            spec:
              required:
                - ipRanges
                - subnetInfo
              type: object
              properties:
                ipRanges:
                  items:
                    oneOf:
                      - required:
                          - cidr
                      - required:
                          - start
                          - end
                    properties:
                      cidr:
                        format: cidr
                        type: string
                      start:
                        oneOf:
                          - format: ipv4
                          - format: ipv6
                        type: string
                      end:
                        oneOf:
                          - format: ipv4
                          - format: ipv6
                        type: string
                    type: object
                  type: array
                subnetInfo:
                  type: object
                  required:
                    - gateway
                    - prefixLength
                  properties:
                    gateway:
                      type: string
                      oneOf:
                        - format: ipv4
                        - format: ipv6
                    prefixLength:
                      type: integer
                      minimum: 1
                      maximum: 127
                    vlan:
                      type: integer
                      minimum: 0
                      maximum: 4094
            status:
              properties:
                ipAddresses:
                  items:
                    properties:
                      ipAddress:
                        type: string
                      owner:
                        properties:
                          pod:
                            properties:
                              name:
                                type: string
                              namespace:
                                type: string
                              containerID:
                                type: string
                              ifName:
                                type: string
                            type: object
                          statefulSet:
                            properties:
                              name:
                                type: string
                              namespace:
                                type: string
                              index:
                                type: integer
                            type: object
                        type: object
                      phase:
                        type: string
                    type: object
                  type: array
                usage:
                  properties:
                    used:
                      type: integer
                    total:
                      type: integer
                  type: object
              type: object
      additionalPrinterColumns:
        - description: The number of total IPs
          jsonPath: .status.usage.total
          name: Total
          type: integer
        - description: The number of allocated IPs
          jsonPath: .status.usage.used
          name: Used
          type: integer
        - jsonPath: .metadata.creationTimestamp
          name: Age
          type: date
      subresources:
        status: {}
  conversion:
    strategy: Webhook
    webhook:
      conversionReviewVersions: ["v1", "v1beta1"]
      clientConfig:
        service:
          name: "antrea"
          namespace: "kube-system"
          path: "/convert/ippool"
  scope: Cluster
  names:
    plural: ippools
    singular: ippool
    kind: IPPool
    shortNames:
      - ipp

---
# Source: antrea/crds/networkpolicy.yaml
apiVersion: apiextensions.k8s.io/v1
kind: CustomResourceDefinition
metadata:
  name: networkpolicies.crd.antrea.io
  labels:
    app: antrea
spec:
  group: crd.antrea.io
  versions:
    - name: v1beta1
      served: true
      storage: true
      additionalPrinterColumns:
        - name: Tier
          type: string
          description: The Tier to which this Antrea NetworkPolicy belongs to.
          jsonPath: .spec.tier
        - name: Priority
          type: number
          format: float
          description: The Priority of this Antrea NetworkPolicy relative to other policies.
          jsonPath: .spec.priority
        - name: Desired Nodes
          type: number
          format: int32
          description: The total number of Nodes that should realize the NetworkPolicy.
          jsonPath: .status.desiredNodesRealized
        - name: Current Nodes
          type: number
          format: int32
          description: The number of Nodes that have realized the NetworkPolicy.
          jsonPath: .status.currentNodesRealized
        - name: Age
          type: date
          jsonPath: .metadata.creationTimestamp
      schema:
        openAPIV3Schema:
          type: object
          properties:
            spec:
              # Ensure that Spec.Priority field is set
              required:
                - priority
              type: object
              properties:
                tier:
                  type: string
                priority:
                  type: number
                  format: float
                  # Ensure that Spec.Priority field is between 1 and 10000
                  minimum: 1.0
                  maximum: 10000.0
                appliedTo:
                  type: array
                  items:
                    type: object
                    # Ensure that Spec.AppliedTo does not allow NamespaceSelector/IPBlock field
                    properties:
                      externalEntitySelector:
                        type: object
                        properties:
                          matchExpressions:
                            type: array
                            items:
                              type: object
                              properties:
                                key:
                                  type: string
                                operator:
                                  enum:
                                    - In
                                    - NotIn
                                    - Exists
                                    - DoesNotExist
                                  type: string
                                values:
                                  type: array
                                  items:
                                    type: string
                                    pattern: "^(([A-Za-z0-9][-A-Za-z0-9_.]*)?[A-Za-z0-9])?$"
                          matchLabels:
                            additionalProperties:
                              type: string
                              pattern: "^(([A-Za-z0-9][-A-Za-z0-9_.]*)?[A-Za-z0-9])?$"
                            type: object
                      podSelector:
                        type: object
                        properties:
                          matchExpressions:
                            type: array
                            items:
                              type: object
                              properties:
                                key:
                                  type: string
                                operator:
                                  enum:
                                    - In
                                    - NotIn
                                    - Exists
                                    - DoesNotExist
                                  type: string
                                values:
                                  type: array
                                  items:
                                    type: string
                                    pattern: "^(([A-Za-z0-9][-A-Za-z0-9_.]*)?[A-Za-z0-9])?$"
                          matchLabels:
                            additionalProperties:
                              type: string
                              pattern: "^(([A-Za-z0-9][-A-Za-z0-9_.]*)?[A-Za-z0-9])?$"
                            type: object
                      group:
                        type: string
                ingress:
                  type: array
                  items:
                    type: object
                    required:
                      - action
                    properties:
                      appliedTo:
                        type: array
                        items:
                          type: object
                          # Ensure that rule AppliedTo does not allow NamespaceSelector/IPBlock field
                          properties:
                            podSelector:
                              type: object
                              properties:
                                matchExpressions:
                                  type: array
                                  items:
                                    type: object
                                    properties:
                                      key:
                                        type: string
                                      operator:
                                        enum:
                                          - In
                                          - NotIn
                                          - Exists
                                          - DoesNotExist
                                        type: string
                                      values:
                                        type: array
                                        items:
                                          type: string
                                          pattern: "^(([A-Za-z0-9][-A-Za-z0-9_.]*)?[A-Za-z0-9])?$"
                                matchLabels:
                                  additionalProperties:
                                    type: string
                                    pattern: "^(([A-Za-z0-9][-A-Za-z0-9_.]*)?[A-Za-z0-9])?$"
                                  type: object
                            group:
                              type: string
                      # Ensure that Action field allows only ALLOW, DROP, REJECT and PASS values
                      action:
                        type: string
                        enum: [ 'Allow', 'Drop', 'Reject', 'Pass' ]
                      ports:
                        type: array
                        items:
                          type: object
                          properties:
                            protocol:
                              type: string
                              enum: [ 'TCP', 'UDP', 'SCTP' ]
                            port:
                              x-kubernetes-int-or-string: true
                            endPort:
                              type: integer
                            sourcePort:
                              type: integer
                            sourceEndPort:
                              type: integer
                      protocols:
                        type: array
                        items:
                          type: object
                          oneOf:
                            - required: [ icmp ]
                            - required: [ igmp ]
                          properties:
                            icmp:
                              type: object
                              properties:
                                icmpType:
                                  type: integer
                                  minimum: 0
                                  maximum: 255
                                icmpCode:
                                  type: integer
                                  minimum: 0
                                  maximum: 255
                            igmp:
                              type: object
                              properties:
                                igmpType:
                                  type: integer
                                  # Only IGMP query (0x11) is valid igmpType in ingress rules.
                                  enum: [ 0x11 ]
                                groupAddress:
                                  type: string
                                  oneOf:
                                    - format: ipv4
                                    - format: ipv6
                      l7Protocols:
                        type: array
                        items:
                          type: object
                          oneOf:
                            - required: [ http ]
                            - required: [ tls ]
                          properties:
                            http:
                              type: object
                              properties:
                                host:
                                  type: string
                                method:
                                  type: string
                                  enum: [ 'GET', 'POST', 'PUT', 'HEAD', 'DELETE', 'TRACE', 'OPTIONS', 'CONNECT', 'PATCH' ]
                                path:
                                  type: string
                            tls:
                              type: object
                              properties:
                                sni:
                                  type: string
                      from:
                        type: array
                        items:
                          type: object
                          properties:
                            podSelector:
                              type: object
                              properties:
                                matchExpressions:
                                  type: array
                                  items:
                                    type: object
                                    properties:
                                      key:
                                        type: string
                                      operator:
                                        enum:
                                          - In
                                          - NotIn
                                          - Exists
                                          - DoesNotExist
                                        type: string
                                      values:
                                        type: array
                                        items:
                                          type: string
                                          pattern: "^(([A-Za-z0-9][-A-Za-z0-9_.]*)?[A-Za-z0-9])?$"
                                matchLabels:
                                  additionalProperties:
                                    type: string
                                    pattern: "^(([A-Za-z0-9][-A-Za-z0-9_.]*)?[A-Za-z0-9])?$"
                                  type: object
                            namespaceSelector:
                              type: object
                              properties:
                                matchExpressions:
                                  type: array
                                  items:
                                    type: object
                                    properties:
                                      key:
                                        type: string
                                      operator:
                                        enum:
                                          - In
                                          - NotIn
                                          - Exists
                                          - DoesNotExist
                                        type: string
                                      values:
                                        type: array
                                        items:
                                          type: string
                                          pattern: "^(([A-Za-z0-9][-A-Za-z0-9_.]*)?[A-Za-z0-9])?$"
                                matchLabels:
                                  additionalProperties:
                                    type: string
                                    pattern: "^(([A-Za-z0-9][-A-Za-z0-9_.]*)?[A-Za-z0-9])?$"
                                  type: object
                            externalEntitySelector:
                              type: object
                              properties:
                                matchExpressions:
                                  type: array
                                  items:
                                    type: object
                                    properties:
                                      key:
                                        type: string
                                      operator:
                                        enum:
                                          - In
                                          - NotIn
                                          - Exists
                                          - DoesNotExist
                                        type: string
                                      values:
                                        type: array
                                        items:
                                          type: string
                                          pattern: "^(([A-Za-z0-9][-A-Za-z0-9_.]*)?[A-Za-z0-9])?$"
                                matchLabels:
                                  additionalProperties:
                                    type: string
                                    pattern: "^(([A-Za-z0-9][-A-Za-z0-9_.]*)?[A-Za-z0-9])?$"
                                  type: object
                            ipBlock:
                              type: object
                              properties:
                                cidr:
                                  type: string
                                  format: cidr
                                except:
                                  type: array
                                  items:
                                    type: string
                                    format: cidr
                            nodeSelector:
                              type: object
                              properties:
                                matchExpressions:
                                  items:
                                    properties:
                                      key:
                                        type: string
                                      operator:
                                        enum:
                                          - In
                                          - NotIn
                                          - Exists
                                          - DoesNotExist
                                        type: string
                                      values:
                                        items:
                                          type: string
                                          pattern: "^(([A-Za-z0-9][-A-Za-z0-9_.]*)?[A-Za-z0-9])?$"
                                        type: array
                                    type: object
                                  type: array
                                matchLabels:
                                  additionalProperties:
                                    type: string
                                    pattern: "^(([A-Za-z0-9][-A-Za-z0-9_.]*)?[A-Za-z0-9])?$"
                                  type: object
                            group:
                              type: string
                            scope:
                              type: string
                              enum: [ 'Cluster', 'ClusterSet' ]
                      name:
                        type: string
                      enableLogging:
                        type: boolean
                      logLabel:
                        type: string
                        pattern: "^(([A-Za-z0-9][-A-Za-z0-9_.]{0,61})?[A-Za-z0-9])?$"
                egress:
                  type: array
                  items:
                    type: object
                    required:
                      - action
                    properties:
                      appliedTo:
                        type: array
                        items:
                          type: object
                          # Ensure that rule AppliedTo does not allow NamespaceSelector/IPBlock field
                          properties:
                            podSelector:
                              type: object
                              properties:
                                matchExpressions:
                                  type: array
                                  items:
                                    type: object
                                    properties:
                                      key:
                                        type: string
                                      operator:
                                        enum:
                                          - In
                                          - NotIn
                                          - Exists
                                          - DoesNotExist
                                        type: string
                                      values:
                                        type: array
                                        items:
                                          type: string
                                          pattern: "^(([A-Za-z0-9][-A-Za-z0-9_.]*)?[A-Za-z0-9])?$"
                                matchLabels:
                                  additionalProperties:
                                    type: string
                                    pattern: "^(([A-Za-z0-9][-A-Za-z0-9_.]*)?[A-Za-z0-9])?$"
                                  type: object
                            group:
                              type: string
                      # Ensure that Action field allows only ALLOW, DROP, REJECT and PASS values
                      action:
                        type: string
                        enum: [ 'Allow', 'Drop', 'Reject', 'Pass' ]
                      ports:
                        type: array
                        items:
                          type: object
                          properties:
                            protocol:
                              type: string
                              enum: [ 'TCP', 'UDP', 'SCTP' ]
                            port:
                              x-kubernetes-int-or-string: true
                            endPort:
                              type: integer
                            sourcePort:
                              type: integer
                            sourceEndPort:
                              type: integer
                      protocols:
                        type: array
                        items:
                          type: object
                          oneOf:
                            - required: [ icmp ]
                            - required: [ igmp ]
                          properties:
                            icmp:
                              type: object
                              properties:
                                icmpType:
                                  type: integer
                                  minimum: 0
                                  maximum: 255
                                icmpCode:
                                  type: integer
                                  minimum: 0
                                  maximum: 255
                            igmp:
                              type: object
                              properties:
                                igmpType:
                                  type: integer
                                  # Only IGMP reports are igmpType in egress rules,
                                  # 0x12 is IGMP report V1, 0x16 is IGMP report v2, 0x22 is IGMP report v3.
                                  # It will match all IGMP report types if igmpType is not set.
                                  enum: [ 0x12, 0x16, 0x22 ]
                                groupAddress:
                                  type: string
                                  oneOf:
                                    - format: ipv4
                                    - format: ipv6
                      l7Protocols:
                        type: array
                        items:
                          type: object
                          oneOf:
                            - required: [ http ]
                            - required: [ tls ]
                          properties:
                            http:
                              type: object
                              properties:
                                host:
                                  type: string
                                method:
                                  type: string
                                  enum: [ 'GET', 'POST', 'PUT', 'HEAD', 'DELETE', 'TRACE', 'OPTIONS', 'CONNECT', 'PATCH' ]
                                path:
                                  type: string
                            tls:
                              type: object
                              properties:
                                sni:
                                  type: string
                      to:
                        type: array
                        items:
                          type: object
                          properties:
                            podSelector:
                              type: object
                              properties:
                                matchExpressions:
                                  type: array
                                  items:
                                    type: object
                                    properties:
                                      key:
                                        type: string
                                      operator:
                                        enum:
                                          - In
                                          - NotIn
                                          - Exists
                                          - DoesNotExist
                                        type: string
                                      values:
                                        type: array
                                        items:
                                          type: string
                                          pattern: "^(([A-Za-z0-9][-A-Za-z0-9_.]*)?[A-Za-z0-9])?$"
                                matchLabels:
                                  additionalProperties:
                                    type: string
                                    pattern: "^(([A-Za-z0-9][-A-Za-z0-9_.]*)?[A-Za-z0-9])?$"
                                  type: object
                            namespaceSelector:
                              type: object
                              properties:
                                matchExpressions:
                                  type: array
                                  items:
                                    type: object
                                    properties:
                                      key:
                                        type: string
                                      operator:
                                        enum:
                                          - In
                                          - NotIn
                                          - Exists
                                          - DoesNotExist
                                        type: string
                                      values:
                                        type: array
                                        items:
                                          type: string
                                          pattern: "^(([A-Za-z0-9][-A-Za-z0-9_.]*)?[A-Za-z0-9])?$"
                                matchLabels:
                                  additionalProperties:
                                    type: string
                                    pattern: "^(([A-Za-z0-9][-A-Za-z0-9_.]*)?[A-Za-z0-9])?$"
                                  type: object
                            externalEntitySelector:
                              type: object
                              properties:
                                matchExpressions:
                                  type: array
                                  items:
                                    type: object
                                    properties:
                                      key:
                                        type: string
                                      operator:
                                        enum:
                                          - In
                                          - NotIn
                                          - Exists
                                          - DoesNotExist
                                        type: string
                                      values:
                                        type: array
                                        items:
                                          type: string
                                          pattern: "^(([A-Za-z0-9][-A-Za-z0-9_.]*)?[A-Za-z0-9])?$"
                                matchLabels:
                                  additionalProperties:
                                    type: string
                                    pattern: "^(([A-Za-z0-9][-A-Za-z0-9_.]*)?[A-Za-z0-9])?$"
                                  type: object
                            ipBlock:
                              type: object
                              properties:
                                cidr:
                                  type: string
                                  format: cidr
                                except:
                                  type: array
                                  items:
                                    type: string
                                    format: cidr
                            fqdn:
                              type: string
                            nodeSelector:
                              type: object
                              properties:
                                matchExpressions:
                                  items:
                                    properties:
                                      key:
                                        type: string
                                      operator:
                                        enum:
                                          - In
                                          - NotIn
                                          - Exists
                                          - DoesNotExist
                                        type: string
                                      values:
                                        items:
                                          type: string
                                          pattern: "^(([A-Za-z0-9][-A-Za-z0-9_.]*)?[A-Za-z0-9])?$"
                                        type: array
                                    type: object
                                  type: array
                                matchLabels:
                                  additionalProperties:
                                    type: string
                                    pattern: "^(([A-Za-z0-9][-A-Za-z0-9_.]*)?[A-Za-z0-9])?$"
                                  type: object
                            group:
                              type: string
                      toServices:
                        type: array
                        items:
                          type: object
                          required:
                            - name
                          properties:
                            name:
                              type: string
                            namespace:
                              type: string
                            scope:
                              type: string
                      name:
                        type: string
                      enableLogging:
                        type: boolean
                      logLabel:
                        type: string
                        pattern: "^(([A-Za-z0-9][-A-Za-z0-9_.]{0,61})?[A-Za-z0-9])?$"
            status:
              type: object
              properties:
                phase:
                  type: string
                observedGeneration:
                  type: integer
                currentNodesRealized:
                  type: integer
                desiredNodesRealized:
                  type: integer
                conditions:
                  type: array
                  items:
                    type: object
                    properties:
                      type:
                        type: string
                      status:
                        type: string
                      lastTransitionTime:
                        type: string
                      reason:
                        type: string
                      message:
                        type: string
      subresources:
        status: { }
  scope: Namespaced
  names:
    plural: networkpolicies
    singular: networkpolicy
    kind: NetworkPolicy
    shortNames:
      - annp
      # Deprecated shortName and shall be removed in Antrea v1.14.0
      - anp

---
# Source: antrea/crds/nodelatencymonitor.yaml
apiVersion: apiextensions.k8s.io/v1
kind: CustomResourceDefinition
metadata:
  name: nodelatencymonitors.crd.antrea.io
spec:
  group: crd.antrea.io
  versions:
    - name: v1alpha1
      served: true
      storage: true
      schema:
        openAPIV3Schema:
          type: object
          required:
            - spec
          properties:
            spec:
              type: object
              required:
                - pingIntervalSeconds
              properties:
                pingIntervalSeconds:
                  type: integer
                  format: int32
                  minimum: 1
                  description: "Ping interval in seconds, must be at least 1."
                  default: 60
            metadata:
              type: object
              properties:
                name:
                  type: string
                  pattern: '^default$'
      additionalPrinterColumns:
        - description: Specifies the interval between pings.
          jsonPath: .spec.pingIntervalSeconds
          name: PingIntervalSeconds
          type: string
        - jsonPath: .metadata.creationTimestamp
          name: Age
          type: date
  scope: Cluster
  names:
    plural: nodelatencymonitors
    singular: nodelatencymonitor
    kind: NodeLatencyMonitor
    shortNames:
      - nlm

---
# Source: antrea/crds/packetcapture.yaml
apiVersion: apiextensions.k8s.io/v1
kind: CustomResourceDefinition
metadata:
  name: packetcaptures.crd.antrea.io
  labels:
    app: antrea
spec:
  group: crd.antrea.io
  versions:
    - name: v1alpha1
      served: true
      storage: true
      additionalPrinterColumns:
        - jsonPath: .spec.source.pod
          description: The name of the source Pod.
          name: Source-Pod
          type: string
          priority: 10
        - jsonPath: .spec.destination.pod
          description: The name of the destination Pod.
          name: Destination-Pod
          type: string
          priority: 10
        - jsonPath: .spec.source.ip
          description: The IP address of the source.
          name: Source-IP
          type: string
          priority: 10
        - jsonPath: .spec.destination.ip
          description: The IP address of the destination.
          name: Destination-IP
          type: string
          priority: 10
        - jsonPath: .spec.timeout
          description: Timeout in seconds.
          name: Timeout
          type: integer
          priority: 10
        - jsonPath: .metadata.creationTimestamp
          name: Age
          type: date
      schema:
        openAPIV3Schema:
          type: object
          required:
            - spec
          properties:
            spec:
              type: object
              required:
                - source
                - captureConfig
                - destination
              anyOf:
                - properties:
                    source:
                      required: [pod]
                - properties:
                    destination:
                      required: [pod]
              properties:
                source:
                  type: object
                  oneOf:
                    - required:
                      - pod
                    - required:
                      - ip
                  properties:
                    pod:
                      type: object
                      required:
                        - name
                      properties:
                        namespace:
                          type: string
                          default: default
                        name:
                          type: string
                    ip:
                      type: string
                      format: ipv4
                destination:
                  type: object
                  oneOf:
                    - required:
                      - pod
                    - required:
                      - ip
                  properties:
                    pod:
                      type: object
                      required:
                        - name
                      properties:
                        namespace:
                          type: string
                          default: default
                        name:
                          type: string
                    ip:
                      type: string
                      format: ipv4
                packet:
                  type: object
                  properties:
                    ipFamily:
                      type: string
                      enum: [IPv4]
                      default: IPv4
                    protocol:
                      x-kubernetes-int-or-string: true
                    transportHeader:
                      type: object
                      properties:
                        udp:
                          type: object
                          properties:
                            srcPort:
                              type: integer
                              minimum: 1
                              maximum: 65535
                            dstPort:
                              type: integer
                              minimum: 1
                              maximum: 65535
                        tcp:
                          type: object
                          properties:
                            srcPort:
                              type: integer
                              minimum: 1
                              maximum: 65535
                            dstPort:
                              type: integer
                              minimum: 1
                              maximum: 65535

                timeout:
                  type: integer
                  minimum: 1
                  maximum: 300
                  default: 60
                captureConfig:
                  type: object
                  oneOf:
                    - required:
                      - firstN
                  properties:
                    firstN:
                      type: object
                      required:
                        - number
                      properties:
                        number:
                          type: integer
                          format: int32
                fileServer:
                  type: object
                  properties:
                    url:
                      type: string
                      pattern: 'sftp:\/\/[\w-_./]+:\d+'
            status:
              type: object
              properties:
                numberCaptured:
                  type: integer
                filePath:
                  type: string
                conditions:
                  type: array
                  items:
                    type: object
                    properties:
                      type:
                        type: string
                      status:
                        type: string
                      lastTransitionTime:
                        type: string
                      reason:
                        type: string
                      message:
                        type: string
      subresources:
        status: {}
  scope: Cluster
  names:
    plural: packetcaptures
    singular: packetcapture
    kind: PacketCapture
    shortNames:
      - pcap

---
# Source: antrea/crds/supportbundlecollection.yaml
apiVersion: apiextensions.k8s.io/v1
kind: CustomResourceDefinition
metadata:
  name: supportbundlecollections.crd.antrea.io
spec:
  group: crd.antrea.io
  versions:
    - name: v1alpha1
      served: true
      storage: true
      schema:
        openAPIV3Schema:
          type: object
          properties:
            spec:
              type: object
              required:
                - fileServer
                - authentication
              anyOf:
                - required:
                    - nodes
                - required:
                    - externalNodes
              properties:
                nodes:
                  type: object
                  properties:
                    nodeNames:
                      type: array
                      items:
                        type: string
                    nodeSelector:
                      type: object
                      properties:
                        matchExpressions:
                          items:
                            properties:
                              key:
                                type: string
                              operator:
                                enum:
                                  - In
                                  - NotIn
                                  - Exists
                                  - DoesNotExist
                                type: string
                              values:
                                items:
                                  type: string
                                  pattern: "^(([A-Za-z0-9][-A-Za-z0-9_.]*)?[A-Za-z0-9])?$"
                                type: array
                            type: object
                          type: array
                        matchLabels:
                          x-kubernetes-preserve-unknown-fields: true
                externalNodes:
                  type: object
                  required:
                    - namespace
                  properties:
                    namespace:
                      type: string
                    nodeNames:
                      type: array
                      items:
                        type: string
                    nodeSelector:
                      type: object
                      properties:
                        matchExpressions:
                          items:
                            properties:
                              key:
                                type: string
                              operator:
                                enum:
                                  - In
                                  - NotIn
                                  - Exists
                                  - DoesNotExist
                                type: string
                              values:
                                items:
                                  type: string
                                  pattern: "^(([A-Za-z0-9][-A-Za-z0-9_.]*)?[A-Za-z0-9])?$"
                                type: array
                            type: object
                          type: array
                        matchLabels:
                          x-kubernetes-preserve-unknown-fields: true
                expirationMinutes:
                  type: integer
                  default: 60
                sinceTime:
                  type: string
                  format: duration
                fileServer:
                  type: object
                  properties:
                    url:
                      type: string
                authentication:
                  type: object
                  properties:
                    authType:
                      type: string
                      enum: ["BearerToken", "APIKey", "BasicAuthentication"]
                    authSecret:
                      type: object
                      properties:
                        name:
                          type: string
                        namespace:
                          type: string
            status:
              type: object
              properties:
                collectedNodes:
                  type: integer
                desiredNodes:
                  type: integer
                conditions:
                  type: array
                  items:
                    type: object
                    properties:
                      type:
                        type: string
                      status:
                        type: string
                      lastTransitionTime:
                        type: string
                      reason:
                        type: string
                      message:
                        type: string
      subresources:
        status: {}
  scope: Cluster
  names:
    plural: supportbundlecollections
    singular: supportbundlecollection
    kind: SupportBundleCollection
    shortNames:
      - sbc

---
# Source: antrea/crds/tier.yaml
apiVersion: apiextensions.k8s.io/v1
kind: CustomResourceDefinition
metadata:
  name: tiers.crd.antrea.io
  labels:
    app: antrea
spec:
  group: crd.antrea.io
  versions:
    - name: v1beta1
      served: true
      storage: true
      additionalPrinterColumns:
        - name: Priority
          type: integer
          description: The Priority of this Tier relative to other Tiers.
          jsonPath: .spec.priority
        - name: Age
          type: date
          jsonPath: .metadata.creationTimestamp
      schema:
        openAPIV3Schema:
          type: object
          properties:
            spec:
              required:
                - priority
              type: object
              properties:
                priority:
                  type: integer
                  minimum: 0
                  maximum: 255
                description:
                  type: string
  scope: Cluster
  names:
    plural: tiers
    singular: tier
    kind: Tier
    shortNames:
      - tr

---
# Source: antrea/crds/traceflow.yaml
apiVersion: apiextensions.k8s.io/v1
kind: CustomResourceDefinition
metadata:
  name: traceflows.crd.antrea.io
  labels:
    app: antrea
spec:
  group: crd.antrea.io
  versions:
    - name: v1beta1
      served: true
      storage: true
      additionalPrinterColumns:
        - jsonPath: .status.phase
          description: The phase of the Traceflow.
          name: Phase
          type: string
        - jsonPath: .spec.source.pod
          description: The name of the source Pod.
          name: Source-Pod
          type: string
          priority: 10
        - jsonPath: .spec.destination.pod
          description: The name of the destination Pod.
          name: Destination-Pod
          type: string
          priority: 10
        - jsonPath: .spec.destination.ip
          description: The IP address of the destination.
          name: Destination-IP
          type: string
          priority: 10
        - jsonPath: .spec.liveTraffic
          description: Trace live traffic.
          name: Live-Traffic
          type: boolean
          priority: 10
        - jsonPath: .spec.droppedOnly
          description: Capture only the dropped packet.
          name: Dropped-Only
          type: boolean
          priority: 10
        - jsonPath: .spec.timeout
          description: Timeout in seconds.
          name: Timeout
          type: integer
          priority: 10
        - jsonPath: .metadata.creationTimestamp
          name: Age
          type: date
      schema:
        openAPIV3Schema:
          type: object
          required:
            - spec
          properties:
            spec:
              type: object
              properties:
                source:
                  type: object
                  properties:
                    pod:
                      type: string
                    namespace:
                      type: string
                    ip:
                      type: string
                      oneOf:
                        - format: ipv4
                        - format: ipv6
                destination:
                  type: object
                  properties:
                    pod:
                      type: string
                    service:
                      type: string
                    namespace:
                      type: string
                    ip:
                      type: string
                      oneOf:
                        - format: ipv4
                        - format: ipv6
                packet:
                  type: object
                  properties:
                    ipHeader:
                      type: object
                      properties:
                        protocol:
                          type: integer
                          minimum: 0
                          maximum: 255
                        ttl:
                          type: integer
                          minimum: 0
                          maximum: 255
                        flags:
                          type: integer
                          minimum: 0
                          maximum: 7
                    ipv6Header:
                      type: object
                      properties:
                        nextHeader:
                          type: integer
                          minimum: 0
                          maximum: 65535
                        hopLimit:
                          type: integer
                          minimum: 0
                          maximum: 65535
                    transportHeader:
                      type: object
                      properties:
                        icmp:
                          type: object
                          properties:
                            id:
                              type: integer
                              minimum: 0
                              maximum: 65535
                            sequence:
                              type: integer
                              minimum: 0
                              maximum: 65535
                        udp:
                          type: object
                          properties:
                            srcPort:
                              type: integer
                              minimum: 1
                              maximum: 65535
                            dstPort:
                              type: integer
                              minimum: 1
                              maximum: 65535
                        tcp:
                          type: object
                          properties:
                            srcPort:
                              type: integer
                              minimum: 1
                              maximum: 65535
                            dstPort:
                              type: integer
                              minimum: 1
                              maximum: 65535
                            flags:
                              type: integer
                              minimum: 0
                              maximum: 255
                liveTraffic:
                  type: boolean
                droppedOnly:
                  type: boolean
                timeout:
                  type: integer
                  minimum: 1
                  maximum: 300
            status:
              type: object
              properties:
                reason:
                  type: string
                dataplaneTag:
                  type: integer
                phase:
                  type: string
                startTime:
                  type: string
                results:
                  type: array
                  items:
                    type: object
                    properties:
                      node:
                        type: string
                      role:
                        type: string
                      timestamp:
                        type: integer
                      observations:
                        type: array
                        items:
                          type: object
                          properties:
                            component:
                              type: string
                            componentInfo:
                              type: string
                            action:
                              type: string
                            pod:
                              type: string
                            dstMAC:
                              type: string
                            networkPolicy:
                              type: string
                            networkPolicyRule:
                              type: string
                            ttl:
                              type: integer
                              minimum: 0
                              maximum: 255
                            translatedSrcIP:
                              type: string
                            translatedDstIP:
                              type: string
                            tunnelDstIP:
                              type: string
                            egressIP:
                              type: string
                            egress:
                              type: string
                            egressNode:
                              type: string
                            srcPodIP:
                              type: string
                capturedPacket:
                  properties:
                    srcIP:
                      type: string
                    dstIP:
                      type: string
                    length:
                      type: integer
                      minimum: 0
                      maximum: 65535
                    ipHeader:
                      properties:
                        flags:
                          type: integer
                          minimum: 0
                          maximum: 7
                        protocol:
                          type: integer
                          minimum: 0
                          maximum: 255
                        ttl:
                          type: integer
                          minimum: 0
                          maximum: 255
                      type: object
                    ipv6Header:
                      properties:
                        hopLimit:
                          type: integer
                          minimum: 0
                          maximum: 65535
                        nextHeader:
                          type: integer
                          minimum: 0
                          maximum: 65535
                      type: object
                    transportHeader:
                      properties:
                        tcp:
                          properties:
                            dstPort:
                              type: integer
                              minimum: 1
                              maximum: 65535
                            srcPort:
                              type: integer
                              minimum: 1
                              maximum: 65535
                            flags:
                              type: integer
                              minimum: 0
                              maximum: 255
                          type: object
                        udp:
                          properties:
                            dstPort:
                              type: integer
                              minimum: 1
                              maximum: 65535
                            srcPort:
                              type: integer
                              minimum: 1
                              maximum: 65535
                          type: object
                        icmp:
                          properties:
                            id:
                              type: integer
                              minimum: 0
                              maximum: 65535
                            sequence:
                              type: integer
                              minimum: 0
                              maximum: 65535
                          type: object
                      type: object
                  type: object
      subresources:
        status: {}
  scope: Cluster
  names:
    plural: traceflows
    singular: traceflow
    kind: Traceflow
    shortNames:
      - tf

---
# Source: antrea/crds/trafficcontrol.yaml
apiVersion: apiextensions.k8s.io/v1
kind: CustomResourceDefinition
metadata:
  name: trafficcontrols.crd.antrea.io
spec:
  group: crd.antrea.io
  versions:
    - name: v1alpha2
      served: true
      storage: true
      schema:
        openAPIV3Schema:
          type: object
          required:
            - spec
          properties:
            spec:
              type: object
              required:
                - appliedTo
                - direction
                - action
                - targetPort
              properties:
                appliedTo:
                  type: object
                  properties:
                    podSelector:
                      type: object
                      properties:
                        matchExpressions:
                          type: array
                          items:
                            type: object
                            properties:
                              key:
                                type: string
                              operator:
                                enum:
                                  - In
                                  - NotIn
                                  - Exists
                                  - DoesNotExist
                                type: string
                              values:
                                type: array
                                items:
                                  type: string
                                  pattern: "^(([A-Za-z0-9][-A-Za-z0-9_.]*)?[A-Za-z0-9])?$"
                        matchLabels:
                          x-kubernetes-preserve-unknown-fields: true
                    namespaceSelector:
                      type: object
                      properties:
                        matchExpressions:
                          type: array
                          items:
                            type: object
                            properties:
                              key:
                                type: string
                              operator:
                                enum:
                                  - In
                                  - NotIn
                                  - Exists
                                  - DoesNotExist
                                type: string
                              values:
                                type: array
                                items:
                                  type: string
                                  pattern: "^(([A-Za-z0-9][-A-Za-z0-9_.]*)?[A-Za-z0-9])?$"
                        matchLabels:
                          x-kubernetes-preserve-unknown-fields: true
                direction:
                  type: string
                  enum:
                    - Ingress
                    - Egress
                    - Both
                action:
                  type: string
                  enum:
                    - Mirror
                    - Redirect
                targetPort:
                  type: object
                  oneOf:
                    - required: [ovsInternal]
                    - required: [device]
                    - required: [geneve]
                    - required: [vxlan]
                    - required: [gre]
                    - required: [erspan]
                  properties:
                    ovsInternal:
                      type: object
                      required:
                        - name
                      properties:
                        name:
                          type: string
                    device:
                      type: object
                      required:
                        - name
                      properties:
                        name:
                          type: string
                    geneve:
                      type: object
                      required:
                        - remoteIP
                      properties:
                        remoteIP:
                          type: string
                          oneOf:
                            - format: ipv4
                            - format: ipv6
                        vni:
                          type: integer
                          minimum: 0
                          maximum: 16777215
                        destinationPort:
                          type: integer
                          minimum: 1
                          maximum: 65535
                    vxlan:
                      type: object
                      required:
                        - remoteIP
                      properties:
                        remoteIP:
                          type: string
                          oneOf:
                            - format: ipv4
                            - format: ipv6
                        vni:
                          type: integer
                          minimum: 0
                          maximum: 16777215
                        destinationPort:
                          type: integer
                          minimum: 1
                          maximum: 65535
                    gre:
                      type: object
                      required:
                        - remoteIP
                      properties:
                        remoteIP:
                          type: string
                          oneOf:
                            - format: ipv4
                            - format: ipv6
                        key:
                          type: integer
                          minimum: 0
                          maximum: 4294967295
                    erspan:
                      type: object
                      required:
                        - remoteIP
                        - version
                      properties:
                        remoteIP:
                          type: string
                          oneOf:
                            - format: ipv4
                            - format: ipv6
                        sessionID:
                          type: integer
                          minimum: 0
                          maximum: 1023
                        version:
                          type: integer
                          enum:
                            - 1
                            - 2
                        index:
                          type: integer
                        dir:
                          type: integer
                          enum:
                            - 0
                            - 1
                        hardwareID:
                          type: integer
                returnPort:
                  type: object
                  oneOf:
                    - required: [ovsInternal]
                    - required: [device]
                    - required: [geneve]
                    - required: [vxlan]
                    - required: [gre]
                  properties:
                    ovsInternal:
                      type: object
                      required:
                        - name
                      properties:
                        name:
                          type: string
                    device:
                      type: object
                      required:
                        - name
                      properties:
                        name:
                          type: string
                    geneve:
                      type: object
                      required:
                        - remoteIP
                      properties:
                        remoteIP:
                          type: string
                          oneOf:
                            - format: ipv4
                            - format: ipv6
                        vni:
                          type: integer
                          minimum: 0
                          maximum: 16777215
                        destinationPort:
                          type: integer
                          minimum: 1
                          maximum: 65535
                    vxlan:
                      type: object
                      required:
                        - remoteIP
                      properties:
                        remoteIP:
                          type: string
                          oneOf:
                            - format: ipv4
                            - format: ipv6
                        vni:
                          type: integer
                          minimum: 0
                          maximum: 16777215
                        destinationPort:
                          type: integer
                          minimum: 1
                          maximum: 65535
                    gre:
                      type: object
                      required:
                        - remoteIP
                      properties:
                        remoteIP:
                          type: string
                          oneOf:
                            - format: ipv4
                            - format: ipv6
                        key:
                          type: integer
                          minimum: 0
                          maximum: 4294967295
      additionalPrinterColumns:
        - description: Specifies the direction of traffic that should be matched.
          jsonPath: .spec.direction
          name: Direction
          type: string
        - description: Specifies the action that should be taken for the traffic.
          jsonPath: .spec.action
          name: Action
          type: string
        - jsonPath: .metadata.creationTimestamp
          name: Age
          type: date
      subresources:
        status: {}
  scope: Cluster
  names:
    plural: trafficcontrols
    singular: trafficcontrol
    kind: TrafficControl
    shortNames:
      - tc

---
# Source: antrea/templates/agent/serviceaccount.yaml
apiVersion: v1
kind: ServiceAccount
metadata:
  name: antrea-agent
  namespace: kube-system
  labels:
    app: antrea
---
# Source: antrea/templates/antctl/serviceaccount.yaml
apiVersion: v1
kind: ServiceAccount
metadata:
  name: antctl
  namespace: kube-system
  labels:
    app: antrea
---
# Source: antrea/templates/controller/serviceaccount.yaml
apiVersion: v1
kind: ServiceAccount
metadata:
  name: antrea-controller
  namespace: kube-system
  labels:
    app: antrea
---
# Source: antrea/templates/agent/secret.yaml
apiVersion: v1
kind: Secret
metadata:
  name: antrea-agent-service-account-token
  namespace: kube-system
  annotations:
    kubernetes.io/service-account.name: antrea-agent
type: kubernetes.io/service-account-token
---
# Source: antrea/templates/antctl/secret.yaml
apiVersion: v1
kind: Secret
metadata:
  name: antctl-service-account-token
  namespace: kube-system
  annotations:
    kubernetes.io/service-account.name: antctl
type: kubernetes.io/service-account-token
---
# Source: antrea/templates/configmap.yaml
apiVersion: v1
kind: ConfigMap
metadata:
  name: antrea-config
  namespace: kube-system
  labels:
    app: antrea
data:
  antrea-agent.conf: |
    # FeatureGates is a map of feature names to bools that enable or disable experimental features.
    featureGates:
    # AllAlpha is a global toggle for alpha features. Per-feature key values override the default set by AllAlpha.
    #  AllAlpha: false

    # AllBeta is a global toggle for beta features. Per-feature key values override the default set by AllBeta.
    #  AllBeta: false

    # Enable AntreaProxy which provides ServiceLB for in-cluster Services in antrea-agent.
    # It should be enabled on Windows, otherwise NetworkPolicy will not take effect on
    # Service traffic. Note that this feature gate is deprecated since this feature was
    # promoted to GA in v1.14.
    #  AntreaProxy: true

    # Enable TopologyAwareHints in AntreaProxy. This requires AntreaProxy and EndpointSlice to be
    # enabled, otherwise this flag will not take effect.
    #  TopologyAwareHints: true

    # Enable ServiceTrafficDistribution in AntreaProxy. This requires AntreaProxy and EndpointSlice to be
    # enabled, otherwise this flag will not take effect.
    #  ServiceTrafficDistribution: true

    # Enable support for cleaning up stale UDP Service conntrack connections in AntreaProxy. This requires AntreaProxy to
    # be enabled, otherwise this flag will not take effect.
    #  CleanupStaleUDPSvcConntrack: true

    # Enable Traceflow which provides packet tracing feature to diagnose network issue.
    #  Traceflow: true

    # Enable PacketCapture feature which supports capturing packets to diagnose network issues.
    #  PacketCapture: false

    # Enable NodePortLocal feature to make the Pods reachable externally through NodePort
    #  NodePortLocal: true

    # Enable Antrea ClusterNetworkPolicy feature to complement K8s NetworkPolicy for cluster admins
    # to define security policies which apply to the entire cluster, and Antrea NetworkPolicy
    # feature that supports priorities, rule actions and externalEntities in the future.
    #  AntreaPolicy: true

    # Enable flowexporter which exports polled conntrack connections as IPFIX flow records from each
    # agent to a configured collector.
    #  FlowExporter: false

    # Enable collecting and exposing NetworkPolicy statistics.
    #  NetworkPolicyStats: true

    # Enable controlling SNAT IPs of Pod egress traffic.
    #  Egress: true

    # Enable AntreaIPAM, which can allocate IP addresses from IPPools. AntreaIPAM is required by the
    # bridging mode and allocates IPs to Pods in bridging mode. It is also required to use Antrea for
    # IPAM when configuring secondary network interfaces with Multus.
    #  AntreaIPAM: false

    # Enable multicast traffic.
    #  Multicast: true

    # Enable Antrea Multi-cluster features.
    #  Multicluster: false

    # Enable support for provisioning secondary network interfaces for Pods (using
    # Pod annotations). At the moment, Antrea can create secondary network
    # interfaces either using SR-IOV VFs on bare-metal Nodes or veth interfaces
    # bridged to the underlay network, with or without VLAN tagging.
    #  SecondaryNetwork: false

    # Enable managing external IPs of Services of LoadBalancer type.
    #  ServiceExternalIP: false

    # Enable mirroring or redirecting the traffic Pods send or receive.
    #  TrafficControl: false

    # Enable certificate-based authentication for IPSec tunnel.
    #  IPsecCertAuth: false

    # Enable collecting support bundle files with SupportBundleCollection CRD.
    #  SupportBundleCollection: false

    # Enable users to protect their applications by specifying how they are allowed to communicate with others, taking
    # into account application context.
    #  L7NetworkPolicy: false

    # Allow users to specify the load balancer mode as DSR (Direct Server Return).
    #  LoadBalancerModeDSR: false

    # Enable Egress traffic shaping.
    #  EgressTrafficShaping: false

    # Allow users to allocate Egress IPs from a different subnet from the default Node subnet.
    #  EgressSeparateSubnet: false

    # Allow users to apply ClusterNetworkPolicy to Kubernetes Nodes.
    #  NodeNetworkPolicy: false

    # Enable L7FlowExporter on Pods and Namespaces to export the application layer flows such as HTTP flows.
    #  L7FlowExporter: false

    # Enable NodeLatencyMonitor to monitor the latency between Nodes.
    #  NodeLatencyMonitor: false

    # Allow users to initiate BGP process on selected Kubernetes Nodes and advertise Service IPs, Pod IPs and Egress IPs to
    # remote BGP peers.
    #  BGPPolicy: false

    # Name of the OpenVSwitch bridge antrea-agent will create and use.
    # Make sure it doesn't conflict with your existing OpenVSwitch bridges.
    ovsBridge: "br-int"

    # Datapath type to use for the OpenVSwitch bridge created by Antrea. At the moment, the only
    # supported value is 'system', which corresponds to the kernel datapath.
    #ovsDatapathType: system

    # Name of the interface antrea-agent will create and use for host <--> pod communication.
    # Make sure it doesn't conflict with your existing interfaces.
    hostGateway: "antrea-gw0"

    # Determines how traffic is encapsulated. It has the following options:
    # encap(default):    Inter-node Pod traffic is always encapsulated and Pod to external network
    #                    traffic is SNAT'd.
    # noEncap:           Inter-node Pod traffic is not encapsulated; Pod to external network traffic is
    #                    SNAT'd if noSNAT is not set to true. Underlying network must be capable of
    #                    supporting Pod traffic across IP subnets.
    # hybrid:            noEncap if source and destination Nodes are on the same subnet, otherwise encap.
    # networkPolicyOnly: Antrea enforces NetworkPolicy only, and utilizes CNI chaining and delegates Pod
    #                    IPAM and connectivity to the primary CNI.
    #
    trafficEncapMode: "networkPolicyOnly"

    # Whether or not to SNAT (using the Node IP) the egress traffic from a Pod to the external network.
    # This option is for the noEncap traffic mode only, and the default value is false. In the noEncap
    # mode, if the cluster's Pod CIDR is reachable from the external network, then the Pod traffic to
    # the external network needs not be SNAT'd. In the networkPolicyOnly mode, antrea-agent never
    # performs SNAT and this option will be ignored; for other modes it must be set to false.
    noSNAT: false

    # Fully randomize source port mapping in SNAT rules used for egress traffic from Pods to the
    # external network.
    snatFullyRandomPorts: false

    # Tunnel protocols used for encapsulating traffic across Nodes. If WireGuard is enabled in trafficEncryptionMode,
    # this option will not take effect. Supported values:
    # - geneve (default)
    # - vxlan
    # - gre
    # - stt
    # Note that "gre" is not supported for IPv6 clusters (IPv6-only or dual-stack clusters).
    tunnelType: "geneve"

    # TunnelPort is the destination port for UDP and TCP based tunnel protocols (Geneve, VXLAN, and STT).
    # If zero, it will use the assigned IANA port for the protocol, i.e. 6081 for Geneve, 4789 for VXLAN,
    # and 7471 for STT.
    tunnelPort: 0

    # TunnelCsum determines whether to compute UDP encapsulation header (Geneve or VXLAN) checksums on outgoing
    # packets. For Linux kernel before Mar 2021, UDP checksum must be present to trigger GRO on the receiver for better
    # performance of Geneve and VXLAN tunnels. The issue has been fixed by
    # https://github.com/torvalds/linux/commit/89e5c58fc1e2857ccdaae506fb8bc5fed57ee063, thus computing UDP checksum is
    # no longer necessary.
    # It should only be set to true when you are using an unpatched Linux kernel and observing poor transfer performance.
    tunnelCsum: false

    # Determines how tunnel traffic is encrypted. Currently encryption only works with encap mode.
    # It has the following options:
    # - none (default):  Inter-node Pod traffic will not be encrypted.
    # - ipsec:           Enable IPsec (ESP) encryption for Pod traffic across Nodes. Antrea uses
    #                    Preshared Key (PSK) for IKE authentication. When IPsec tunnel is enabled,
    #                    the PSK value must be passed to Antrea Agent through an environment
    #                    variable: ANTREA_IPSEC_PSK.
    # - wireGuard:       Enable WireGuard for tunnel traffic encryption.
    trafficEncryptionMode: "none"

    # Enable bridging mode of Pod network on Nodes, in which the Node's transport interface is connected
    # to the OVS bridge, and cross-Node/VLAN traffic of AntreaIPAM Pods (Pods whose IP addresses are
    # allocated by AntreaIPAM from IPPools) is sent to the underlay network, and forwarded/routed by the
    # underlay network.
    # This option requires the `AntreaIPAM` feature gate to be enabled. At this moment, it supports only
    # IPv4 and Linux Nodes, and can be enabled only when `ovsDatapathType` is `system`,
    # `trafficEncapMode` is `noEncap`, and `noSNAT` is true.
    enableBridgingMode: false

    # Disable TX checksum offloading for container network interfaces. It's supposed to be set to true when the
    # datapath doesn't support TX checksum offloading, which causes packets to be dropped due to bad checksum.
    # It affects Pods running on Linux Nodes only.
    disableTXChecksumOffload: false

    # Default MTU to use for the host gateway interface and the network interface of each Pod.
    # If omitted, antrea-agent will discover the MTU of the Node's primary interface and
    # also adjust MTU to accommodate for tunnel encapsulation overhead (if applicable).
    # If the MTU is updated, the new value will only be applied to new workloads.
    defaultMTU: 0

    # packetInRate defines the OVS controller packet rate limits for different
    # features. All features will apply this rate-limit individually on packet-in
    # messages sent to antrea-agent. The number stands for the rate as packets per
    # second(pps) and the burst size will be automatically set to twice the rate.
    # When the rate and burst size are exceeded, new packets will be dropped.
    packetInRate: 500

    # wireGuard specifies WireGuard related configurations.
    wireGuard:
      # The port for WireGuard to receive traffic.
      port: 51820

    egress:
      # exceptCIDRs is a list of CIDR ranges to which outbound Pod traffic will not be SNAT'd by Egresses, e.g.
      # ["192.168.0.0/16", "172.16.0.0/12"].
      exceptCIDRs:
      # The maximum number of Egress IPs that can be assigned to a Node. It's useful when the Node network restricts
      # the number of secondary IPs a Node can have, e.g. EKS. It must not be greater than 255.
      maxEgressIPsPerNode: 255
      # Fully randomize source port mapping in Egress SNAT rules. This has no impact on the default SNAT
      # rules enforced by each Node for local Pod traffic. By default, we use the same value as for the
      # top-level snatFullyRandomPorts configuration, but this field can be used as an override.
      snatFullyRandomPorts:

    # ClusterIP CIDR range for Services. It's required when AntreaProxy is not enabled, and should be
    # set to the same value as the one specified by --service-cluster-ip-range for kube-apiserver. When
    # AntreaProxy is enabled, this parameter is not needed and will be ignored if provided.
    serviceCIDR: ""

    # ClusterIP CIDR range for IPv6 Services. It's required when using kube-proxy to provide IPv6 Service in a Dual-Stack
    # cluster or an IPv6 only cluster. The value should be the same as the configuration for kube-apiserver specified by
    # --service-cluster-ip-range. When AntreaProxy is enabled, this parameter is not needed.
    # No default value for this field.
    serviceCIDRv6: ""

    # The port for the antrea-agent APIServer to serve on.
    # Note that if it's set to another value, the `containerPort` of the `api` port of the
    # `antrea-agent` container must be set to the same value.
    apiPort: 10350

    # Enable metrics exposure via Prometheus. Initializes Prometheus metrics listener.
    enablePrometheusMetrics: true

    flowExporter:
      # Enable FlowExporter, a feature used to export polled conntrack connections as
      # IPFIX flow records from each agent to a configured collector. To enable this
      # feature, you need to set "enable" to true, and ensure that the FlowExporter
      # feature gate is also enabled.
      enable: false
      # Provide the IPFIX collector address as a string with format <HOST>:[<PORT>][:<PROTO>].
      # HOST can either be the DNS name, IP, or Service name of the Flow Collector. If
      # using an IP, it can be either IPv4 or IPv6. However, IPv6 address should be
      # wrapped with []. When the collector is running in-cluster as a Service, set
      # <HOST> to <Service namespace>/<Service name>. For example,
      # "flow-aggregator/flow-aggregator" can be provided to connect to the Antrea
      # Flow Aggregator Service.
      # If PORT is empty, we default to 4739, the standard IPFIX port.
      # If no PROTO is given, we consider "tls" as default. We support "tls", "tcp" and
      # "udp" protocols. "tls" is used for securing communication between flow exporter and
      # flow aggregator.
      flowCollectorAddr: "flow-aggregator/flow-aggregator:4739:tls"

      # Provide flow poll interval as a duration string. This determines how often the
      # flow exporter dumps connections from the conntrack module. Flow poll interval
      # should be greater than or equal to 1s (one second).
      # Valid time units are "ns", "us" (or "µs"), "ms", "s", "m", "h".
      flowPollInterval: "5s"

      # Provide the active flow export timeout, which is the timeout after which a flow
      # record is sent to the collector for active flows. Thus, for flows with a continuous
      # stream of packets, a flow record will be exported to the collector once the elapsed
      # time since the last export event is equal to the value of this timeout.
      # Valid time units are "ns", "us" (or "µs"), "ms", "s", "m", "h".
      activeFlowExportTimeout: "5s"

      # Provide the idle flow export timeout, which is the timeout after which a flow
      # record is sent to the collector for idle flows. A flow is considered idle if no
      # packet matching this flow has been observed since the last export event.
      # Valid time units are "ns", "us" (or "µs"), "ms", "s", "m", "h".
      idleFlowExportTimeout: "15s"

    nodePortLocal:
    # Enable NodePortLocal, a feature used to make Pods reachable using port forwarding on the host. To
    # enable this feature, you need to set "enable" to true.
      enable: false
    # Provide the port range used by NodePortLocal. When the NodePortLocal feature is enabled, a port
    # from that range will be assigned whenever a Pod's container defines a specific port to be exposed
    # (each container can define a list of ports as pod.spec.containers[].ports), and all Node traffic
    # directed to that port will be forwarded to the Pod.
      portRange: "61000-62000"

    # Provide the address of Kubernetes apiserver, to override any value provided in kubeconfig or
    # InClusterConfig. It is typically used when kube-proxy is not deployed (replaced by AntreaProxy).
    # Defaults to "". It must be a host string, a host:port pair, or a URL to the base of the apiserver.
    kubeAPIServerOverride: ""

    # Provide the address of DNS server, to override the kube-dns Service. It's used to resolve
    # hostnames in a FQDN policy.
    # Defaults to "". It must be a host string or a host:port pair of the DNS server (e.g. 10.96.0.10,
    # 10.96.0.10:53, [fd00:10:96::a]:53).
    dnsServerOverride: ""

    # fqdnCacheMinTTL helps address the issue of applications caching DNS response IPs beyond the TTL value
    # for the DNS record. It is used to enforce FQDN policy rules, ensuring that resolved IPs are included
    # in datapath rules for as long as the application caches them. Ideally, this value should be set to
    # the maximum caching duration across all applications.
    fqdnCacheMinTTL: 0

    # Comma-separated list of Cipher Suites. If omitted, the default Go Cipher Suites will be used.
    # https://golang.org/pkg/crypto/tls/#pkg-constants
    # Note that TLS1.3 Cipher Suites cannot be added to the list. But the apiserver will always
    # prefer TLS1.3 Cipher Suites whenever possible.
    tlsCipherSuites: ""

    # TLS min version from: VersionTLS10, VersionTLS11, VersionTLS12, VersionTLS13.
    tlsMinVersion: ""

    # The name of the interface on Node which is used for tunneling or routing the traffic across Nodes.
    # If there are multiple IP addresses configured on the interface, the first one is used. The IP
    # address used for tunneling or routing traffic to remote Nodes is decided in the following order of
    # preference (from highest to lowest):
    # 1. transportInterface
    # 2. transportInterfaceCIDRs
    # 3. The Node IP
    transportInterface: ""

    multicast:
      # To enable Multicast, you need to set "enable" to true, and ensure that the
      # Multicast feature gate is also enabled (which is the default).
      enable: false

      # The names of the interfaces on Nodes that are used to forward multicast traffic.
      # Defaults to transport interface if not set.
      multicastInterfaces:

      # The versions of IGMP queries antrea-agent sends to Pods.
      # Valid versions are 1, 2 and 3.
      igmpQueryVersions:
      - 1
      - 2
      - 3

      # The interval at which the antrea-agent sends IGMP queries to Pods.
      # Valid time units are "ns", "us" (or "µs"), "ms", "s", "m", "h".
      igmpQueryInterval: "125s"

    # The network CIDRs of the interface on Node which is used for tunneling or routing the traffic across
    # Nodes. If there are multiple interfaces configured the same network CIDR, the first one is used. The
    # IP address used for tunneling or routing traffic to remote Nodes is decided in the following order of
    # preference (from highest to lowest):
    # 1. transportInterface
    # 2. transportInterfaceCIDRs
    # 3. The Node IP
    transportInterfaceCIDRs:

    # Option antreaProxy contains AntreaProxy related configuration options.
    antreaProxy:
      # To disable AntreaProxy, set this to false.
      enable: true
      # proxyAll tells antrea-agent to proxy all Service traffic, including NodePort, LoadBalancer, and ClusterIP traffic,
      # regardless of where they come from. Therefore, running kube-proxy is no longer required.
      # Note that this option is experimental. If kube-proxy is removed, option kubeAPIServerOverride must be used to access
      # apiserver directly.
      proxyAll: false
      # A string array of values which specifies the host IPv4/IPv6 addresses for NodePort. Values can be valid IP blocks.
      # (e.g. 1.2.3.0/24, 1.2.3.4/32). An empty string slice is meant to select all host IPv4/IPv6 addresses.
      # Note that the option is only valid when proxyAll is true.
      nodePortAddresses:
      # An array of string values to specify a list of Services which should be ignored by AntreaProxy (traffic to these
      # Services will not be load-balanced). Values can be a valid ClusterIP (e.g. 10.11.1.2) or a Service name
      # with Namespace (e.g. kube-system/kube-dns)
      skipServices:
      # When ProxyLoadBalancerIPs is set to false, AntreaProxy no longer load-balances traffic destined to the
      # External IPs of LoadBalancer Services. This is useful when the external LoadBalancer provides additional
      # capabilities (e.g. TLS termination) and it is desirable for Pod-to-ExternalIP traffic to be sent to the
      # external LoadBalancer instead of being load-balanced to an Endpoint directly by AntreaProxy.
      # Note that setting ProxyLoadBalancerIPs to false usually only makes sense when proxyAll is set to true and
      # kube-proxy is removed from the cluster, otherwise kube-proxy will still load-balance this traffic.
      proxyLoadBalancerIPs: true
      # The value of the "service.kubernetes.io/service-proxy-name" label for AntreaProxy to match. If it is set,
      # then AntreaProxy will only handle Services with the label that equals the provided value. If it is not set,
      # then AntreaProxy will only handle Services without the "service.kubernetes.io/service-proxy-name" label,
      # but ignore Services with the label no matter what is the value.
      serviceProxyName: ""
      # Determines how external traffic is processed when it's load balanced across Nodes by default.
      # It has the following options:
      # - nat (default): External traffic is SNAT'd when it's load balanced across Nodes to ensure symmetric path.
      # - dsr:           External traffic is never SNAT'd. Backend Pods running on Nodes that are not the ingress Node
      #                  can reply to clients directly, bypassing the ingress Node.
      # A Service's load balancer mode can be overridden by annotating it with `service.antrea.io/load-balancer-mode`.
      defaultLoadBalancerMode: "nat"

    # IPsec tunnel related configurations.
    ipsec:
      # The authentication mode of IPsec tunnel. It has the following options:
      # - psk (default): Use pre-shared key (PSK) for IKE authentication.
      # - cert:          Use CA-signed certificates for IKE authentication. This option requires the `IPsecCertAuth`
      #                  feature gate to be enabled.
      authenticationMode: "psk"

    multicluster:
    # Enable Antrea Multi-cluster Gateway to support cross-cluster traffic.
    # This feature is supported only with encap mode.
      enableGateway: false
    # The Namespace where Antrea Multi-cluster Controller is running.
    # The default is antrea-agent's Namespace.
      namespace: ""
    # Enable Multi-cluster NetworkPolicy (ingress rules).
    # Multi-cluster Gateway must be enabled to enable StretchedNetworkPolicy.
      enableStretchedNetworkPolicy: false
    # Enable Pod to Pod connectivity.
      enablePodToPodConnectivity: false
    # Determines how cross-cluster traffic is encrypted.
    # It has the following options:
    # - none (default):  Cross-cluster traffic will not be encrypted.
    # - wireGuard:       Use WireGuard to encrypt traffic.
      trafficEncryptionMode: "none"
    # WireGuard tunnel configuration for cross-cluster traffic.
    # It only works when multicluster.trafficEncryptionMode is wireGuard.
      wireGuard:
        # WireGuard tunnel port for cross-cluster traffic.
        port: 51821

    # Log rotation configuration for audit logs.
    auditLogging:
      # MaxSize is the maximum size in MB of a log file before it gets rotated.
      maxSize: 500
      # MaxBackups is the maximum number of old log files to retain. If set to 0,
      # all log files will be retained (unless MaxAge causes them to be deleted).
      maxBackups: 3
      # MaxAge is the maximum number of days to retain old log files based on the
      # timestamp encoded in their filename. If set to 0, old log files are not
      # removed based on age.
      maxAge: 28
      # Compress enables gzip compression on rotated files.
      compress: true

    # SecondaryNetwork related configurations.
    secondaryNetwork:
      # Configuration of OVS bridges for secondary network. At the moment, at
      # most one OVS bridge can be specified. If the specified bridge does not exist
      # on the Node, antrea-agent will create it based on the configuration.
      # The following configuration specifies an OVS bridge with name "br1" and a
      # physical interface "eth1":
      # [{bridgeName: "br1", physicalInterfaces: ["eth1"]}]
      ovsBridges:
  antrea-cni.conflist: |
    {
        "cniVersion":"0.3.0",
        "name": "antrea",
        "plugins": [
            {
                "type": "antrea",
                "ipam": {
                    "type": "host-local"
                }
            }
            ,
            {
                "type": "portmap",
                "capabilities": {"portMappings": true}
            }
            ,
            {
                "type": "bandwidth",
                "capabilities": {"bandwidth": true}
            }
        ]
    }
  antrea-controller.conf: |
    # FeatureGates is a map of feature names to bools that enable or disable experimental features.
    featureGates:
    # AllAlpha is a global toggle for alpha features. Per-feature key values override the default set by AllAlpha.
    #  AllAlpha: false

    # AllBeta is a global toggle for beta features. Per-feature key values override the default set by AllBeta.
    #  AllBeta: false

    # Enable traceflow which provides packet tracing feature to diagnose network issue.
    #  Traceflow: true

    # Enable Antrea ClusterNetworkPolicy feature to complement K8s NetworkPolicy for cluster admins
    # to define security policies which apply to the entire cluster, and Antrea NetworkPolicy
    # feature that supports priorities, ExternalEntities, FQDN rules and more.
    #  AntreaPolicy: true

    # Enable collecting and exposing NetworkPolicy statistics.
    #  NetworkPolicyStats: true

    # Enable multicast traffic.
    #  Multicast: true

    # Enable controlling SNAT IPs of Pod egress traffic.
    #  Egress: true

    # Run Kubernetes NodeIPAMController with Antrea.
    #  NodeIPAM: true

    # Enable AntreaIPAM, which can allocate IP addresses from IPPools. AntreaIPAM is required by the
    # bridging mode and allocates IPs to Pods in bridging mode. It is also required to use Antrea for
    # IPAM when configuring secondary network interfaces with Multus.
    #  AntreaIPAM: false

    # Enable managing external IPs of Services of LoadBalancer type.
    #  ServiceExternalIP: false

    # Enable certificate-based authentication for IPSec tunnel.
    #  IPsecCertAuth: false

    # Enable managing ExternalNode for unmanaged VM/BM.
    #  ExternalNode: false

    # Enable collecting support bundle files with SupportBundleCollection CRD.
    #  SupportBundleCollection: false

    # Enable Antrea Multi-cluster features.
    #  Multicluster: false

    # Enable users to protect their applications by specifying how they are allowed to communicate with others, taking
    # into account application context.
    #  L7NetworkPolicy: false

    # Enable the use of Network Policy APIs (https://network-policy-api.sigs.k8s.io/api-overview) which helps administrators
    # set security postures for their clusters.
    #  AdminNetworkPolicy: false

    # The port for the antrea-controller APIServer to serve on.
    # Note that if it's set to another value, the `containerPort` of the `api` port of the
    # `antrea-controller` container must be set to the same value.
    apiPort: 10349

    # Enable metrics exposure via Prometheus. Initializes Prometheus metrics listener.
    enablePrometheusMetrics: true

    # Indicates whether to use auto-generated self-signed TLS certificate.
    # If false, a Secret named "antrea-controller-tls" must be provided with the following keys:
    #   ca.crt: <CA certificate>
    #   tls.crt: <TLS certificate>
    #   tls.key: <TLS private key>
    selfSignedCert: true

    # Comma-separated list of Cipher Suites. If omitted, the default Go Cipher Suites will be used.
    # https://golang.org/pkg/crypto/tls/#pkg-constants
    # Note that TLS1.3 Cipher Suites cannot be added to the list. But the apiserver will always
    # prefer TLS1.3 Cipher Suites whenever possible.
    tlsCipherSuites: ""

    # TLS min version from: VersionTLS10, VersionTLS11, VersionTLS12, VersionTLS13.
    tlsMinVersion: ""

    # File path of the certificate bundle for all the signers that is recognized for incoming client
    # certificates.
    clientCAFile: ""

    # Provide the address of Kubernetes apiserver, to override any value provided in kubeconfig or InClusterConfig.
    # It is typically used when kube-proxy is not deployed (replaced by AntreaProxy) and kube-controller-manager
    # does not run NodeIPAMController (replaced by Antrea NodeIPAM).
    # Defaults to "". It must be a host string, a host:port pair, or a URL to the base of the apiserver.
    kubeAPIServerOverride: ""

    nodeIPAM:
      # Enable the integrated Node IPAM controller within the Antrea controller.
      enableNodeIPAM: false
      # CIDR ranges for Pods in cluster. String array containing single CIDR range, or multiple ranges.
      # The CIDRs could be either IPv4 or IPv6. At most one CIDR may be specified for each IP family.
      # Value ignored when enableNodeIPAM is false.
      clusterCIDRs:
      # CIDR ranges for Services in cluster. It is not necessary to specify it when there is no overlap with clusterCIDRs.
      # Value ignored when enableNodeIPAM is false.
      serviceCIDR: ""
      serviceCIDRv6: ""
      # Mask size for IPv4 Node CIDR in IPv4 or dual-stack cluster. Value ignored when enableNodeIPAM is false
      # or when IPv4 Pod CIDR is not configured. Valid range is 16 to 30.
      nodeCIDRMaskSizeIPv4: 24
      # Mask size for IPv6 Node CIDR in IPv6 or dual-stack cluster. Value ignored when enableNodeIPAM is false
      # or when IPv6 Pod CIDR is not configured. Valid range is 64 to 126.
      nodeCIDRMaskSizeIPv6: 64

    ipsecCSRSigner:
      # Determines the auto-approve policy of Antrea CSR signer for IPsec certificates management.
      # If enabled, Antrea will auto-approve the CertificateSingingRequest (CSR) if its subject and x509 extensions
      # are permitted, and the requestor can be validated. If K8s `BoundServiceAccountTokenVolume` feature is enabled,
      # the Pod identity will also be validated to provide maximum security.
      # If set to false, Antrea will not auto-approve CertificateSingingRequests and they need to be approved
      # manually by `kubectl certificate approve`.
      autoApprove: true
      # Indicates whether to use auto-generated self-signed CA certificate.
      # If false, a Secret named "antrea-ipsec-ca" must be provided with the following keys:
      #   tls.crt: <CA certificate>
      #   tls.key: <CA private key>
      selfSignedCA: true

    multicluster:
      # Enable Multi-cluster NetworkPolicy.
      enableStretchedNetworkPolicy: false
---
# Source: antrea/templates/agent/clusterrole.yaml
kind: ClusterRole
apiVersion: rbac.authorization.k8s.io/v1
metadata:
  name: antrea-agent
  labels:
    app: antrea
rules:
  - apiGroups:
      - stats.antrea.io
    resources:
      - nodelatencystats
    verbs:
      - create
  - apiGroups:
      - ""
    resources:
      - nodes
    verbs:
      - get
      - watch
      - list
  - apiGroups:
      - ""
    resources:
      - nodes/status
    verbs:
      - patch
  - apiGroups:
      - ""
    resources:
      - pods
    verbs:
      - get
      - watch
      - list
  - apiGroups:
      - ""
    resources:
      - pods/status
    verbs:
      - patch
  - apiGroups:
      - ""
    resources:
      - endpoints
      - services
      - namespaces
    verbs:
      - get
      - watch
      - list
  - apiGroups:
      - discovery.k8s.io
    resources:
      - endpointslices
    verbs:
      - get
      - watch
      - list
  - apiGroups:
      - crd.antrea.io
    resources:
      - antreaagentinfos
    verbs:
      - get
      - update
  - apiGroups:
      - controlplane.antrea.io
    resources:
      - networkpolicies
      - appliedtogroups
      - addressgroups
    verbs:
      - get
      - watch
      - list
  - apiGroups:
      - controlplane.antrea.io
    resources:
      - egressgroups
    verbs:
      - get
      - watch
      - list
  - apiGroups:
      - controlplane.antrea.io
    resources:
      - nodestatssummaries
    verbs:
      - create
  - apiGroups:
      - controlplane.antrea.io
    resources:
      - networkpolicies/status
    verbs:
      - create
      - get
  - apiGroups:
      - controlplane.antrea.io
    resources:
      - supportbundlecollections
    verbs:
      - get
      - watch
      - list
  - apiGroups:
      - controlplane.antrea.io
    resources:
      - supportbundlecollections/status
    verbs:
      - create
  - apiGroups:
      - authentication.k8s.io
    resources:
      - tokenreviews
    verbs:
      - create
  - apiGroups:
      - authorization.k8s.io
    resources:
      - subjectaccessreviews
    verbs:
      - create
  # This is the content of built-in role kube-system/extension-apiserver-authentication-reader.
  # But it doesn't have list/watch permission before K8s v1.17.0 so the extension apiserver (antrea-agent) will
  # have permission issue after bumping up apiserver library to a version that supports dynamic authentication.
  # See https://github.com/kubernetes/kubernetes/pull/85375
  # To support K8s clusters older than v1.17.0, we grant the required permissions directly instead of relying on
  # the extension-apiserver-authentication role.
  - apiGroups:
      - ""
    resourceNames:
      - extension-apiserver-authentication
    resources:
      - configmaps
    verbs:
      - get
      - list
      - watch
  - apiGroups:
      - ""
    resources:
      - configmaps
    resourceNames:
      - antrea-ca
    verbs:
      - get
      - watch
      - list
  - apiGroups:
      - crd.antrea.io
    resources:
      - traceflows
      - traceflows/status
    verbs:
      - get
      - watch
      - list
      - update
      - patch
      - create
      - delete
  - apiGroups:
      - crd.antrea.io
    resources:
      - packetcaptures
    verbs:
      - get
      - watch
      - list
  - apiGroups:
      - crd.antrea.io
    resources:
      - packetcaptures/status
    verbs:
      - update
  - apiGroups:
      - crd.antrea.io
    resources:
      - egresses
    verbs:
      - get
      - watch
      - list
  - apiGroups:
      - crd.antrea.io
    resources:
      - egresses/status
    verbs:
      - update
  - apiGroups:
      - crd.antrea.io
    resources:
      - bgppolicies
      - externalippools
      - ippools
      - trafficcontrols
      - nodelatencymonitors
    verbs:
      - get
      - watch
      - list
  - apiGroups:
      - crd.antrea.io
    resources:
      - ippools/status
    verbs:
      - update
  - apiGroups:
      - k8s.cni.cncf.io
    resources:
      - network-attachment-definitions
    verbs:
      - get
      - list
      - watch
  - apiGroups:
    - certificates.k8s.io
    resources:
      - certificatesigningrequests
    verbs:
      - get
      - watch
      - list
      - create
  - apiGroups:
    - multicluster.crd.antrea.io
    resources:
    - gateways
    verbs:
    - get
    - list
    - watch
    - patch
  - apiGroups:
    - multicluster.crd.antrea.io
    resources:
    - clusterinfoimports
    - labelidentities
    verbs:
    - get
    - list
    - watch
  - apiGroups:
      - ""
    resources:
      - events
    verbs:
      - create
      - patch
      - update
  - apiGroups:
      - ""
    resources:
      - secrets
    resourceNames:
      - antrea-bgp-passwords
      - antrea-packetcapture-fileserver-auth
    verbs:
      - get
      - list
      - watch
---
# Source: antrea/templates/antctl/clusterrole.yaml
kind: ClusterRole
apiVersion: rbac.authorization.k8s.io/v1
metadata:
  name: antctl
  labels:
    app: antrea
rules:
  - apiGroups:
      - controlplane.antrea.io
    resources:
      - networkpolicies
      - appliedtogroups
      - addressgroups
    verbs:
      - get
      - list
  - apiGroups:
      - controlplane.antrea.io
    resources:
      - networkpolicyevaluation
    verbs:
      - create
  - apiGroups:
      - stats.antrea.io
    resources:
      - networkpolicystats
      - antreaclusternetworkpolicystats
      - antreanetworkpolicystats
    verbs:
      - get
      - list
  - apiGroups:
      - system.antrea.io
    resources:
      - controllerinfos
    verbs:
      - get
  - apiGroups:
      - system.antrea.io
    resources:
      - supportbundles
    verbs:
      - create
      - get
  - apiGroups:
      - system.antrea.io
    resources:
      - supportbundles/download
    verbs:
      - get
  - nonResourceURLs:
      - /agentinfo
      - /addressgroups
      - /appliedtogroups
      - /loglevel
      - /networkpolicies
      - /ovsflows
      - /ovstracing
      - /podinterfaces
      - /featuregates
      - /serviceexternalip
      - /metrics
      - /debug/pprof
      - /debug/pprof/*
    verbs:
      - get
  - apiGroups:
      - crd.antrea.io
    resources:
      - antreacontrollerinfos
      - antreaagentinfos
    verbs:
      - get
      - list
  - apiGroups:
      - ""
    resources:
      - pods
    verbs:
      - list
  - apiGroups:
      - ""
    resources:
      - nodes
    verbs:
      - get
      - list
  - apiGroups:
      - apps
    resources:
      - daemonsets
      - deployments
      - replicasets
    verbs:
      - list
  - apiGroups:
      - ""
    resources:
      - configmaps
    resourceNames:
      - antrea-config
      - antrea-ca
      - antrea-ipsec-ca
      - antrea-cluster-identity
    verbs:
      - get
---
# Source: antrea/templates/cluster-identity-reader/clusterrolebinding.yaml
kind: ClusterRole
apiVersion: rbac.authorization.k8s.io/v1
metadata:
  name: antrea-cluster-identity-reader
  labels:
    app: antrea
rules:
  - apiGroups:
      - ""
    resources:
      - configmaps
    resourceNames:
      - antrea-cluster-identity
    verbs:
      - get
---
# Source: antrea/templates/controller/clusterrole.yaml
kind: ClusterRole
apiVersion: rbac.authorization.k8s.io/v1
metadata:
  name: antrea-controller
  labels:
    app: antrea
rules:
  - apiGroups:
      - ""
    resources:
      - pods
      - services
      - namespaces
      - configmaps
    verbs:
      - get
      - watch
      - list
  - apiGroups:
      - ""
    resources:
      - nodes
    verbs:
      - get
      - watch
      - list
      - patch
  - apiGroups:
      - ""
    resources:
      - services/status
    verbs:
      - update
  - apiGroups:
      - networking.k8s.io
    resources:
      - networkpolicies
    verbs:
      - get
      - watch
      - list
  - apiGroups:
      - authentication.k8s.io
    resources:
      - tokenreviews
    verbs:
      - create
  - apiGroups:
      - authorization.k8s.io
    resources:
      - subjectaccessreviews
    verbs:
      - create
  - apiGroups:
      - apiextensions.k8s.io
    resources:
      - customresourcedefinitions
    verbs:
      - get
      - list
      - update
  # This is the content of built-in role kube-system/extension-apiserver-authentication-reader.
  # But it doesn't have list/watch permission before K8s v1.17.0 so the extension apiserver (antrea-controller) will
  # have permission issue after bumping up apiserver library to a version that supports dynamic authentication.
  # See https://github.com/kubernetes/kubernetes/pull/85375
  # To support K8s clusters older than v1.17.0, we grant the required permissions directly instead of relying on
  # the extension-apiserver-authentication role.
  - apiGroups:
      - ""
    resourceNames:
      - extension-apiserver-authentication
    resources:
      - configmaps
    verbs:
      - get
      - list
      - watch
  - apiGroups:
      - ""
    resources:
      - configmaps
    resourceNames:
      - antrea-ca
      - antrea-ipsec-ca
      - antrea-cluster-identity
    verbs:
      - get
      - update
  - apiGroups:
      - ""
    resources:
      - secrets
    resourceNames:
      - antrea-controller-tls
      - antrea-ipsec-ca
    verbs:
      - get
      - update
      - watch
      - list
  - apiGroups:
      - ""
    resources:
      - configmaps
      - secrets
    verbs:
      - create
  - apiGroups:
      - apiregistration.k8s.io
    resources:
      - apiservices
    verbs:
      - list
      - update
  - apiGroups:
      - admissionregistration.k8s.io
    resources:
      - mutatingwebhookconfigurations
      - validatingwebhookconfigurations
    verbs:
      - list
      - update
  - apiGroups:
    - certificates.k8s.io
    resources:
    - certificatesigningrequests
    verbs:
    - get
    - list
    - watch
  - apiGroups:
    - certificates.k8s.io
    resources:
    - certificatesigningrequests/approval
    - certificatesigningrequests/status
    verbs:
    - update
  - apiGroups:
    - certificates.k8s.io
    resources:
    - signers
    resourceNames:
    - antrea.io/antrea-agent-ipsec-tunnel
    verbs:
    - approve
    - sign
  - apiGroups:
      - crd.antrea.io
    resources:
      - antreacontrollerinfos
    verbs:
      - get
      - create
      - update
      - delete
  - apiGroups:
      - crd.antrea.io
    resources:
      - antreaagentinfos
    verbs:
      - list
      - create
      - delete
  - apiGroups:
      - crd.antrea.io
    resources:
      - clusternetworkpolicies
      - networkpolicies
    verbs:
      - get
      - watch
      - list
      - update
      - patch
      - create
      - delete
  - apiGroups:
      - crd.antrea.io
    resources:
      - clusternetworkpolicies/status
      - networkpolicies/status
    verbs:
      - update
  - apiGroups:
      - crd.antrea.io
    resources:
      - tiers
    verbs:
      - get
      - watch
      - list
      - update
      - patch
      - create
      - delete
  - apiGroups:
      - crd.antrea.io
    resources:
      - traceflows
      - traceflows/status
    verbs:
      - get
      - watch
      - list
      - update
      - patch
      - create
      - delete
  - apiGroups:
      - crd.antrea.io
    resources:
      - externalentities
      - clustergroups
      - groups
    verbs:
      - get
      - watch
      - list
      - update
      - patch
      - create
      - delete
  - apiGroups:
      - crd.antrea.io
    resources:
      - clustergroups/status
      - groups/status
      - egresses/status
    verbs:
      - update
  - apiGroups:
      - crd.antrea.io
    resources:
      - egresses
    verbs:
      - get
      - watch
      - list
      - update
      - patch
  - apiGroups:
      - crd.antrea.io
    resources:
      - externalippools
      - ippools
    verbs:
      - get
      - watch
      - list
  - apiGroups:
      - crd.antrea.io
    resources:
      - externalippools/status
      - ippools/status
    verbs:
      - update
      - patch
  - apiGroups:
      - crd.antrea.io
    resources:
      - externalnodes
    verbs:
      - get
      - watch
      - list
  - apiGroups:
      - apps
    resources:
      - statefulsets
    verbs:
      - get
      - list
      - watch
  - apiGroups:
      - crd.antrea.io
    resources:
      - supportbundlecollections
    verbs:
      - get
      - watch
      - list
  - apiGroups:
      - crd.antrea.io
    resources:
      - supportbundlecollections/status
    verbs:
      - update
  - apiGroups:
      - multicluster.crd.antrea.io
    resources:
      - labelidentities
    verbs:
      - get
      - list
      - watch
  - apiGroups:
      - policy.networking.k8s.io
    resources:
      - adminnetworkpolicies
      - baselineadminnetworkpolicies
    verbs:
      - get
      - list
      - watch
---
# Source: antrea/templates/crds-rbac/clusterroles.yaml
apiVersion: rbac.authorization.k8s.io/v1
kind: ClusterRole
metadata:
  name: aggregate-antrea-policies-edit
  labels:
    app: antrea
    # Add these permissions to the "admin" and "edit" default roles.
    rbac.authorization.k8s.io/aggregate-to-admin: "true"
    rbac.authorization.k8s.io/aggregate-to-edit: "true"
rules:
- apiGroups: ["crd.antrea.io"]
  resources: ["clusternetworkpolicies", "networkpolicies"]
  verbs: ["get", "list", "watch", "create", "update", "patch", "delete"]
---
# Source: antrea/templates/crds-rbac/clusterroles.yaml
kind: ClusterRole
apiVersion: rbac.authorization.k8s.io/v1
metadata:
  name: aggregate-antrea-policies-view
  labels:
    app: antrea
    # Add these permissions to the "view" default role.
    rbac.authorization.k8s.io/aggregate-to-view: "true"
rules:
- apiGroups: ["crd.antrea.io"]
  resources: ["clusternetworkpolicies", "networkpolicies"]
  verbs: ["get", "list", "watch"]
---
# Source: antrea/templates/crds-rbac/clusterroles.yaml
apiVersion: rbac.authorization.k8s.io/v1
kind: ClusterRole
metadata:
  name: aggregate-traceflows-edit
  labels:
    app: antrea
    # Add these permissions to the "admin" and "edit" default roles.
    rbac.authorization.k8s.io/aggregate-to-admin: "true"
    rbac.authorization.k8s.io/aggregate-to-edit: "true"
rules:
- apiGroups: ["crd.antrea.io"]
  resources: ["traceflows"]
  verbs: ["get", "list", "watch", "create", "update", "patch", "delete"]
---
# Source: antrea/templates/crds-rbac/clusterroles.yaml
kind: ClusterRole
apiVersion: rbac.authorization.k8s.io/v1
metadata:
  name: aggregate-traceflows-view
  labels:
    app: antrea
    # Add these permissions to the "view" default role.
    rbac.authorization.k8s.io/aggregate-to-view: "true"
rules:
- apiGroups: ["crd.antrea.io"]
  resources: ["traceflows"]
  verbs: ["get", "list", "watch"]
---
# Source: antrea/templates/crds-rbac/clusterroles.yaml
apiVersion: rbac.authorization.k8s.io/v1
kind: ClusterRole
metadata:
  name: aggregate-antrea-clustergroups-edit
  labels:
    app: antrea
    # Add these permissions to the "admin" and "edit" default roles.
    rbac.authorization.k8s.io/aggregate-to-admin: "true"
    rbac.authorization.k8s.io/aggregate-to-edit: "true"
rules:
- apiGroups: ["crd.antrea.io"]
  resources: ["clustergroups"]
  verbs: ["get", "list", "watch", "create", "update", "patch", "delete"]
---
# Source: antrea/templates/crds-rbac/clusterroles.yaml
kind: ClusterRole
apiVersion: rbac.authorization.k8s.io/v1
metadata:
  name: aggregate-antrea-clustergroups-view
  labels:
    app: antrea
    # Add these permissions to the "view" default role.
    rbac.authorization.k8s.io/aggregate-to-view: "true"
rules:
- apiGroups: ["crd.antrea.io"]
  resources: ["clustergroups"]
  verbs: ["get", "list", "watch"]
---
# Source: antrea/templates/agent/clusterrolebinding.yaml
kind: ClusterRoleBinding
apiVersion: rbac.authorization.k8s.io/v1
metadata:
  name: antrea-agent
  labels:
    app: antrea
roleRef:
  apiGroup: rbac.authorization.k8s.io
  kind: ClusterRole
  name: antrea-agent
subjects:
  - kind: ServiceAccount
    name: antrea-agent
    namespace: kube-system
---
# Source: antrea/templates/antctl/clusterrolebinding.yaml
apiVersion: rbac.authorization.k8s.io/v1
kind: ClusterRoleBinding
metadata:
  labels:
    app: antrea
  name: antctl
roleRef:
  apiGroup: rbac.authorization.k8s.io
  kind: ClusterRole
  name: antctl
subjects:
  - kind: ServiceAccount
    name: antctl
    namespace: kube-system
---
# Source: antrea/templates/controller/clusterrolebinding.yaml
kind: ClusterRoleBinding
apiVersion: rbac.authorization.k8s.io/v1
metadata:
  name: antrea-controller
  labels:
    app: antrea
roleRef:
  apiGroup: rbac.authorization.k8s.io
  kind: ClusterRole
  name: antrea-controller
subjects:
  - kind: ServiceAccount
    name: antrea-controller
    namespace: kube-system
---
# Source: antrea/templates/controller/service.yaml
apiVersion: v1
kind: Service
metadata:
  name: antrea
  namespace: kube-system
  labels:
    app: antrea
spec:
  ports:
    - port: 443
      protocol: TCP
      targetPort: api
  selector:
    app: antrea
    component: antrea-controller
---
# Source: antrea/templates/agent/daemonset.yaml
apiVersion: apps/v1
kind: DaemonSet
metadata:
  name: antrea-agent
  namespace: kube-system
  labels:
    app: antrea
    component: antrea-agent
spec:
  selector:
    matchLabels:
      app: antrea
      component: antrea-agent
  updateStrategy:
    type: RollingUpdate
  template:
    metadata:
      annotations:
        # Starting with v1.21, Kubernetes supports default container annotation.
        # Using "kubectl logs/exec/attach/cp" doesn't have to specify "-c antrea-agent" when troubleshooting.
        kubectl.kubernetes.io/default-container: antrea-agent
        # Automatically restart Pods with a RollingUpdate if the ConfigMap changes
        # See https://helm.sh/docs/howto/charts_tips_and_tricks/#automatically-roll-deployments
<<<<<<< HEAD
        checksum/config: f09a1678d56ee4b710a2be5e76c76caa97d2014197f8ab3238d92e164a351809
=======
        checksum/config: 5dd823245aab41ce7ca74d05693aa96e1537615f6966b6b78879cde5d3a0b215
>>>>>>> 773fb326
      labels:
        app: antrea
        component: antrea-agent
    spec:
      hostNetwork: true
      priorityClassName: system-node-critical
      nodeSelector:
        kubernetes.io/os: linux
      tolerations:
        - key: CriticalAddonsOnly
          operator: Exists
        - effect: NoSchedule
          operator: Exists
        - effect: NoExecute
          operator: Exists
      serviceAccountName: antrea-agent
      initContainers:
      containers:
        - name: install-cni
          image: "antrea/antrea-agent-ubuntu:latest"
          imagePullPolicy: IfNotPresent
          resources:
            requests:
              cpu: 100m
          command: ["install_cni_chaining"]
          args: ["--monitor"]
          securityContext:
            capabilities:
              add:
                - SYS_MODULE
          env:
            # SKIP_CNI_BINARIES takes in values as a comma separated list of
            # binaries that need to be skipped for installation, e.g. "portmap, bandwidth".
            - name: SKIP_CNI_BINARIES
              value: ""
          volumeMounts:
          - name: antrea-config
            mountPath: /etc/antrea/antrea-cni.conflist
            subPath: antrea-cni.conflist
            readOnly: true
          - name: host-cni-conf
            mountPath: /host/etc/cni/net.d
          - name: host-cni-bin
            mountPath: /host/opt/cni/bin
          # For loading the OVS kernel module.
          - name: host-lib-modules
            mountPath: /lib/modules
            readOnly: true
          # For changing the default permissions of the run directory.
          - name: host-var-run-antrea
            mountPath: /var/run/antrea
        - name: antrea-agent
          image: "antrea/antrea-agent-ubuntu:latest"
          imagePullPolicy: IfNotPresent
          command: ["antrea-agent"]
          # Log to both "/var/log/antrea/" and stderr (so "kubectl logs" can work).-
          args:
            - "--config=/etc/antrea/antrea-agent.conf"
            - "--logtostderr=false"
            - "--log_dir=/var/log/antrea"
            - "--alsologtostderr"
            - "--log_file_max_size=100"
            - "--log_file_max_num=4"
          env:
            # Provide pod and node information for clusterinformation CRD.
            - name: POD_NAME
              valueFrom:
                fieldRef:
                  fieldPath: metadata.name
            - name: POD_NAMESPACE
              valueFrom:
                fieldRef:
                  fieldPath: metadata.namespace
            - name: NODE_NAME
              valueFrom:
                fieldRef:
                  fieldPath: spec.nodeName
            - name: "ANTREA_CLOUD_EKS"
              value: "true"
          resources:
            requests:
              cpu: 200m
          ports:
            - containerPort: 10350
              name: api
              protocol: TCP
          livenessProbe:
            httpGet:
              host: localhost
              path: /livez
              port: api
              scheme: HTTPS
            initialDelaySeconds: 10
            timeoutSeconds: 5
            periodSeconds: 10
            failureThreshold: 5
          readinessProbe:
            httpGet:
              host: localhost
              path: /readyz
              port: api
              scheme: HTTPS
            initialDelaySeconds: 5
            timeoutSeconds: 5
            periodSeconds: 10
            # In large-scale clusters, it may take up to 40~50 seconds for the antrea-agent to reconnect to the antrea
            # Service after the antrea-controller restarts. The antrea-agent shouldn't be reported as NotReady in this
            # scenario, otherwise the DaemonSet controller would restart all agents at once, as opposed to performing a
            # rolling update. Set failureThreshold to 8 so it can tolerate 70s of disconnection.
            failureThreshold: 8
          securityContext:
            privileged: true
          volumeMounts:
          - name: antrea-config
            mountPath: /etc/antrea/antrea-agent.conf
            subPath: antrea-agent.conf
            readOnly: true
          - name: host-var-run-antrea
            mountPath: /var/run/antrea
          - name: host-var-run-antrea
            mountPath: /var/run/openvswitch
            subPath: openvswitch
          # host-local IPAM stores allocated IP addresses as files in /var/lib/cni/networks/$NETWORK_NAME.
          # Mount a sub-directory of host-var-run-antrea to it for persistence of IP allocation.
          - name: host-var-run-antrea
            mountPath: /var/lib/cni
            subPath: cni
          # We need to mount both the /proc directory and the /var/run/netns directory so that
          # antrea-agent can open the network namespace path when setting up Pod
          # networking. Different container runtimes may use /proc or /var/run/netns when invoking
          # the CNI commands. Docker uses /proc and containerd uses /var/run/netns.
          - name: host-var-log-antrea
            mountPath: /var/log/antrea
          - name: host-proc
            mountPath: /host/proc
            readOnly: true
          - name: host-var-run-netns
            mountPath: /host/var/run/netns
            readOnly: true
            # When a container is created, a mount point for the network namespace is added under
            # /var/run/netns on the host, which needs to be propagated to the antrea-agent container.
            mountPropagation: HostToContainer
          - name: xtables-lock
            mountPath: /run/xtables.lock
        - name: antrea-ovs
          image: "antrea/antrea-agent-ubuntu:latest"
          imagePullPolicy: IfNotPresent
          resources:
            requests:
              cpu: 200m
          command: ["start_ovs"]
          args:
            - "--log_file_max_size=100"
            - "--log_file_max_num=4"
          securityContext:
            capabilities:
              add:
                - SYS_NICE
                - NET_ADMIN
                - SYS_ADMIN
                - IPC_LOCK
          livenessProbe:
            exec:
              # docker CRI doesn't honor timeoutSeconds, add "timeout" to the command as a workaround.
              # https://github.com/kubernetes/kubernetes/issues/51901
              command:
                - /bin/sh
                - -c
                - timeout 10 container_liveness_probe ovs
            initialDelaySeconds: 5
            timeoutSeconds: 10
            periodSeconds: 10
            failureThreshold: 5
          volumeMounts:
          - name: host-var-run-antrea
            mountPath: /var/run/openvswitch
            subPath: openvswitch
          - name: host-var-log-antrea
            mountPath: /var/log/openvswitch
            subPath: openvswitch
      volumes:
        - name: antrea-config
          configMap:
            name: antrea-config
        - name: host-cni-conf
          hostPath:
            path: /etc/cni/net.d
        - name: host-cni-bin
          hostPath:
            path: /opt/cni/bin
        - name: host-proc
          hostPath:
            path: /proc
        - name: host-var-run-netns
          hostPath:
            path: /var/run/netns
        - name: host-var-run-antrea
          hostPath:
            path: /var/run/antrea
            # we use subPath to create run subdirectories for different component (e.g. OVS) and
            # subPath requires the base volume to exist
            type: DirectoryOrCreate
        - name: host-var-log-antrea
          hostPath:
            path: /var/log/antrea
            # we use subPath to create logging subdirectories for different component (e.g. OVS)
            type: DirectoryOrCreate
        - name: host-lib-modules
          hostPath:
            path: /lib/modules
        - name: xtables-lock
          hostPath:
            path: /run/xtables.lock
            type: FileOrCreate
---
# Source: antrea/templates/controller/deployment.yaml
apiVersion: apps/v1
kind: Deployment
metadata:
  name: antrea-controller
  namespace: kube-system
  labels:
    app: antrea
    component: antrea-controller
spec:
  strategy:
    # Ensure the existing Pod is stopped before the new one is created.
    type: Recreate
  selector:
    matchLabels:
      app: antrea
      component: antrea-controller
  replicas: 1
  template:
    metadata:
      annotations:
        # Automatically restart Pod if the ConfigMap changes
        # See https://helm.sh/docs/howto/charts_tips_and_tricks/#automatically-roll-deployments
<<<<<<< HEAD
        checksum/config: f09a1678d56ee4b710a2be5e76c76caa97d2014197f8ab3238d92e164a351809
=======
        checksum/config: 5dd823245aab41ce7ca74d05693aa96e1537615f6966b6b78879cde5d3a0b215
>>>>>>> 773fb326
      labels:
        app: antrea
        component: antrea-controller
    spec:
      nodeSelector:
        kubernetes.io/os: linux
      hostNetwork: true
      priorityClassName: system-cluster-critical
      tolerations:
        - key: CriticalAddonsOnly
          operator: Exists
        - effect: NoSchedule
          key: node-role.kubernetes.io/master
        - effect: NoSchedule
          key: node-role.kubernetes.io/control-plane
        - effect: NoExecute
          key: node.kubernetes.io/unreachable
          operator: Exists
          tolerationSeconds: 0
      serviceAccountName: antrea-controller
      containers:
        - name: antrea-controller
          image: "antrea/antrea-controller-ubuntu:latest"
          imagePullPolicy: IfNotPresent
          resources:
            requests:
              cpu: 200m
              memory: 100Mi
          command: ["antrea-controller"]
          # Log to both "/var/log/antrea/" and stderr (so "kubectl logs" can work).
          args:
            - "--config=/etc/antrea/antrea-controller.conf"
            - "--logtostderr=false"
            - "--log_dir=/var/log/antrea"
            - "--alsologtostderr"
            - "--log_file_max_size=100"
            - "--log_file_max_num=4"
          env:
            # Provide pod and node information for clusterinformation CRD.
            - name: POD_NAME
              valueFrom:
                fieldRef:
                  fieldPath: metadata.name
            - name: POD_NAMESPACE
              valueFrom:
                fieldRef:
                  fieldPath: metadata.namespace
            - name: NODE_NAME
              valueFrom:
                fieldRef:
                  fieldPath: spec.nodeName
            # Provide ServiceAccount name for validation webhook.
            - name: SERVICEACCOUNT_NAME
              valueFrom:
                fieldRef:
                  fieldPath: spec.serviceAccountName
            - name: ANTREA_CONFIG_MAP_NAME
              value: antrea-config
          ports:
            - containerPort: 10349
              name: api
              protocol: TCP
          readinessProbe:
            httpGet:
              host: localhost
              path: /readyz
              port: api
              scheme: HTTPS
            initialDelaySeconds: 5
            timeoutSeconds: 5
            periodSeconds: 10
            failureThreshold: 5
          livenessProbe:
            httpGet:
              host: localhost
              path: /livez
              port: api
              scheme: HTTPS
            timeoutSeconds: 5
            periodSeconds: 10
            failureThreshold: 5
          volumeMounts:
            - name: antrea-config
              mountPath: /etc/antrea/antrea-controller.conf
              subPath: antrea-controller.conf
              readOnly: true
            - name: antrea-controller-tls
              mountPath: /var/run/antrea/antrea-controller-tls
            - name: host-var-log-antrea
              mountPath: /var/log/antrea
      volumes:
        - name: antrea-config
          configMap:
            name: antrea-config
        # Make it optional as we only read it when selfSignedCert=false.
        - name: antrea-controller-tls
          secret:
            secretName: antrea-controller-tls
            defaultMode: 0400
            optional: true
        - name: host-var-log-antrea
          hostPath:
            path: /var/log/antrea
            type: DirectoryOrCreate
---
# Source: antrea/templates/controller/apiservices.yaml
apiVersion: apiregistration.k8s.io/v1
kind: APIService
metadata:
  name: v1beta2.controlplane.antrea.io
  labels:
    app: antrea
    served-by: antrea-controller
spec:
  group: controlplane.antrea.io
  groupPriorityMinimum: 100
  version: v1beta2
  versionPriority: 100
  service:
    name: antrea
    namespace: kube-system
---
# Source: antrea/templates/controller/apiservices.yaml
apiVersion: apiregistration.k8s.io/v1
kind: APIService
metadata:
  name: v1beta1.system.antrea.io
  labels:
    app: antrea
    served-by: antrea-controller
spec:
  group: system.antrea.io
  groupPriorityMinimum: 100
  version: v1beta1
  versionPriority: 100
  service:
    name: antrea
    namespace: kube-system
---
# Source: antrea/templates/controller/apiservices.yaml
apiVersion: apiregistration.k8s.io/v1
kind: APIService
metadata:
  name: v1alpha1.stats.antrea.io
  labels:
    app: antrea
    served-by: antrea-controller
spec:
  group: stats.antrea.io
  groupPriorityMinimum: 100
  version: v1alpha1
  versionPriority: 100
  service:
    name: antrea
    namespace: kube-system
---
# Source: antrea/templates/webhooks/mutating/crdmutator.yaml
apiVersion: admissionregistration.k8s.io/v1
kind: MutatingWebhookConfiguration
metadata:
  name: "crdmutator.antrea.io"
  labels:
    app: antrea
    served-by: antrea-controller
webhooks:
  - name: "acnpmutator.antrea.io"
    clientConfig:
      service:
        name: "antrea"
        namespace: kube-system
        path: "/mutate/acnp"
    rules:
      - operations: ["CREATE", "UPDATE"]
        apiGroups: ["crd.antrea.io"]
        apiVersions: ["v1beta1"]
        resources: ["clusternetworkpolicies"]
        scope: "Cluster"
    admissionReviewVersions: ["v1", "v1beta1"]
    sideEffects: None
    timeoutSeconds: 5
  - name: "annpmutator.antrea.io"
    clientConfig:
      service:
        name: "antrea"
        namespace: kube-system
        path: "/mutate/annp"
    rules:
      - operations: ["CREATE", "UPDATE"]
        apiGroups: ["crd.antrea.io"]
        apiVersions: ["v1beta1"]
        resources: ["networkpolicies"]
        scope: "Namespaced"
    admissionReviewVersions: ["v1", "v1beta1"]
    sideEffects: None
    timeoutSeconds: 5
---
# Source: antrea/templates/webhooks/validating/crdvalidator.yaml
apiVersion: admissionregistration.k8s.io/v1
kind: ValidatingWebhookConfiguration
metadata:
  name: "crdvalidator.antrea.io"
  labels:
    app: antrea
    served-by: antrea-controller
webhooks:
  - name: "tiervalidator.antrea.io"
    clientConfig:
      service:
        name: "antrea"
        namespace: kube-system
        path: "/validate/tier"
    rules:
      - operations: ["CREATE", "UPDATE", "DELETE"]
        apiGroups: ["crd.antrea.io"]
        apiVersions: ["v1beta1"]
        resources: ["tiers"]
        scope: "Cluster"
    admissionReviewVersions: ["v1", "v1beta1"]
    sideEffects: None
    timeoutSeconds: 5
  - name: "acnpvalidator.antrea.io"
    clientConfig:
      service:
        name: "antrea"
        namespace: kube-system
        path: "/validate/acnp"
    rules:
      - operations: ["CREATE", "UPDATE"]
        apiGroups: ["crd.antrea.io"]
        apiVersions: ["v1beta1"]
        resources: ["clusternetworkpolicies"]
        scope: "Cluster"
    admissionReviewVersions: ["v1", "v1beta1"]
    sideEffects: None
    timeoutSeconds: 5
  - name: "annpvalidator.antrea.io"
    clientConfig:
      service:
        name: "antrea"
        namespace: kube-system
        path: "/validate/annp"
    rules:
      - operations: ["CREATE", "UPDATE"]
        apiGroups: ["crd.antrea.io"]
        apiVersions: ["v1beta1"]
        resources: ["networkpolicies"]
        scope: "Namespaced"
    admissionReviewVersions: ["v1", "v1beta1"]
    sideEffects: None
    timeoutSeconds: 5
  - name: "anpvalidator.antrea.io"
    clientConfig:
      service:
        name: "antrea"
        namespace: kube-system
        path: "/validate/anp"
    rules:
      - operations: ["CREATE", "UPDATE"]
        apiGroups: ["policy.networking.k8s.io"]
        apiVersions: ["v1alpha1"]
        resources: ["adminnetworkpolicies"]
    admissionReviewVersions: ["v1", "v1beta1"]
    sideEffects: None
    timeoutSeconds: 5
  - name: "banpvalidator.antrea.io"
    clientConfig:
      service:
        name: "antrea"
        namespace: kube-system
        path: "/validate/banp"
    rules:
      - operations: ["CREATE", "UPDATE"]
        apiGroups: ["policy.networking.k8s.io"]
        apiVersions: ["v1alpha1"]
        resources: ["baselineadminnetworkpolicies"]
    admissionReviewVersions: ["v1", "v1beta1"]
    sideEffects: None
    timeoutSeconds: 5
  - name: "clustergroupvalidator.antrea.io"
    clientConfig:
      service:
        name: "antrea"
        namespace: kube-system
        path: "/validate/clustergroup"
    rules:
      - operations: ["CREATE", "UPDATE"]
        apiGroups: ["crd.antrea.io"]
        apiVersions: ["v1beta1"]
        resources: ["clustergroups"]
        scope: "Cluster"
    admissionReviewVersions: ["v1", "v1beta1"]
    sideEffects: None
    timeoutSeconds: 5
  - name: "groupvalidator.antrea.io"
    clientConfig:
      service:
        name: "antrea"
        namespace: "kube-system"
        path: "/validate/group"
    rules:
      - operations: [ "CREATE", "UPDATE" ]
        apiGroups: [ "crd.antrea.io" ]
        apiVersions: [ "v1beta1" ]
        resources: [ "groups" ]
        scope: "Namespaced"
    admissionReviewVersions: [ "v1", "v1beta1" ]
    sideEffects: None
    timeoutSeconds: 5
  - name: "externalippoolvalidator.antrea.io"
    clientConfig:
      service:
        name: "antrea"
        namespace: kube-system
        path: "/validate/externalippool"
    rules:
      - operations: ["CREATE", "UPDATE"]
        apiGroups: ["crd.antrea.io"]
        apiVersions: ["v1alpha2", "v1beta1"]
        resources: ["externalippools"]
        scope: "Cluster"
    admissionReviewVersions: ["v1", "v1beta1"]
    sideEffects: None
    timeoutSeconds: 5
  - name: "egressvalidator.antrea.io"
    clientConfig:
      service:
        name: "antrea"
        namespace: kube-system
        path: "/validate/egress"
    rules:
      - operations: ["CREATE", "UPDATE"]
        apiGroups: ["crd.antrea.io"]
        apiVersions: ["v1beta1"]
        resources: ["egresses"]
        scope: "Cluster"
    admissionReviewVersions: ["v1", "v1beta1"]
    sideEffects: None
    timeoutSeconds: 5
  - name: "ippoolvalidator.antrea.io"
    clientConfig:
      service:
        name: "antrea"
        namespace: kube-system
        path: "/validate/ippool"
    rules:
      - operations: ["CREATE", "UPDATE", "DELETE"]
        apiGroups: ["crd.antrea.io"]
        apiVersions: ["v1beta1"]
        resources: ["ippools"]
        scope: "Cluster"
    admissionReviewVersions: ["v1", "v1beta1"]
    sideEffects: None
    timeoutSeconds: 5
  - name: "supportbundlecollectionvalidator.antrea.io"
    clientConfig:
      service:
        name: "antrea"
        namespace: kube-system
        path: "/validate/supportbundlecollection"
    rules:
      - operations: ["UPDATE", "DELETE"]
        apiGroups: ["crd.antrea.io"]
        apiVersions: ["v1alpha1"]
        resources: ["supportbundlecollections"]
        scope: "Cluster"
    admissionReviewVersions: ["v1", "v1beta1"]
    sideEffects: None
    timeoutSeconds: 5
  - name: "traceflowvalidator.antrea.io"
    clientConfig:
      service:
        name: "antrea"
        namespace: kube-system
        path: "/validate/traceflow"
    rules:
      - operations: ["CREATE", "UPDATE"]
        apiGroups: ["crd.antrea.io"]
        apiVersions: ["v1beta1"]
        resources: ["traceflows"]
        scope: "Cluster"
    admissionReviewVersions: ["v1", "v1beta1"]
    sideEffects: None
    timeoutSeconds: 5<|MERGE_RESOLUTION|>--- conflicted
+++ resolved
@@ -5400,11 +5400,7 @@
         kubectl.kubernetes.io/default-container: antrea-agent
         # Automatically restart Pods with a RollingUpdate if the ConfigMap changes
         # See https://helm.sh/docs/howto/charts_tips_and_tricks/#automatically-roll-deployments
-<<<<<<< HEAD
         checksum/config: f09a1678d56ee4b710a2be5e76c76caa97d2014197f8ab3238d92e164a351809
-=======
-        checksum/config: 5dd823245aab41ce7ca74d05693aa96e1537615f6966b6b78879cde5d3a0b215
->>>>>>> 773fb326
       labels:
         app: antrea
         component: antrea-agent
@@ -5643,11 +5639,7 @@
       annotations:
         # Automatically restart Pod if the ConfigMap changes
         # See https://helm.sh/docs/howto/charts_tips_and_tricks/#automatically-roll-deployments
-<<<<<<< HEAD
         checksum/config: f09a1678d56ee4b710a2be5e76c76caa97d2014197f8ab3238d92e164a351809
-=======
-        checksum/config: 5dd823245aab41ce7ca74d05693aa96e1537615f6966b6b78879cde5d3a0b215
->>>>>>> 773fb326
       labels:
         app: antrea
         component: antrea-controller
