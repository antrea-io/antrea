--- conflicted
+++ resolved
@@ -5402,11 +5402,7 @@
         kubectl.kubernetes.io/default-container: antrea-agent
         # Automatically restart Pods with a RollingUpdate if the ConfigMap changes
         # See https://helm.sh/docs/howto/charts_tips_and_tricks/#automatically-roll-deployments
-<<<<<<< HEAD
         checksum/config: 675771f718ccf27139ca7d90dd24dc1fe70aad8daf1092917ba6b537c5c6c353
-=======
-        checksum/config: 2c369045727db9b1108b3f3aae7f5919f3843f9fcf72ce4dae3d136f35b39b74
->>>>>>> 18e9111d
         checksum/ipsec-secret: d0eb9c52d0cd4311b6d252a951126bf9bea27ec05590bed8a394f0f792dcb2a4
       labels:
         app: antrea
@@ -5688,11 +5684,7 @@
       annotations:
         # Automatically restart Pod if the ConfigMap changes
         # See https://helm.sh/docs/howto/charts_tips_and_tricks/#automatically-roll-deployments
-<<<<<<< HEAD
         checksum/config: 675771f718ccf27139ca7d90dd24dc1fe70aad8daf1092917ba6b537c5c6c353
-=======
-        checksum/config: 2c369045727db9b1108b3f3aae7f5919f3843f9fcf72ce4dae3d136f35b39b74
->>>>>>> 18e9111d
       labels:
         app: antrea
         component: antrea-controller
