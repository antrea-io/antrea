---
# Source: antrea/crds/antreaagentinfo.yaml
apiVersion: apiextensions.k8s.io/v1
kind: CustomResourceDefinition
metadata:
  name: antreaagentinfos.crd.antrea.io
  labels:
    app: antrea
spec:
  group: crd.antrea.io
  versions:
    - name: v1beta1
      served: true
      storage: true
      schema:
        openAPIV3Schema:
          type: object
          properties:
            version:
              type: string
            agentConditions:
              type: array
              items:
                type: object
                required:
                - type
                - status
                - lastHeartbeatTime
                properties:
                  lastHeartbeatTime:
                    type: string
                    format: date-time
                  type:
                    type: string
                    enum: ['AgentHealthy', 'ControllerConnectionUp', 'OVSDBConnectionUp', 'OpenflowConnectionUp']
                  status:
                    type: string
                    enum: ['True', 'False', 'Unknown']
                  reason:
                    type: string
                  message:
                    type: string
            localPodNum:
              type: integer
              format: int32
            nodePortLocalPortRange:
              type: string
            nodeSubnets:
              type: array
              items:
                type: string
            apiCABundle:
              type: string
              format: byte
            ovsInfo:
              type: object
              properties:
                version:
                  type: string
                bridgeName:
                  type: string
                flowTable:
                  type: object
                  additionalProperties:
                    type: integer
                    format: int32
            networkPolicyControllerInfo:
              type: object
              properties:
                networkPolicyNum:
                  type: integer
                  format: int32
                addressGroupNum:
                  type: integer
                  format: int32
                appliedToGroupNum:
                  type: integer
                  format: int32
            apiPort:
              type: integer
              minimum: 1
              maximum: 65535
            podRef:
              type: object
              properties:
                kind:
                  type: string
                namespace:
                  type: string
                name:
                  type: string
                uid:
                  type: string
                apiVersion:
                  type: string
                resourceVersion:
                  type: string
                fieldPath:
                  type: string
            nodeRef:
              type: object
              properties:
                kind:
                  type: string
                namespace:
                  type: string
                name:
                  type: string
                uid:
                  type: string
                apiVersion:
                  type: string
                resourceVersion:
                  type: string
                fieldPath:
                  type: string
      additionalPrinterColumns:
        - description: Health status of this Agent
          jsonPath: ".agentConditions[?(@.type=='AgentHealthy')].status"
          name: Healthy
          type: string
        - description: Last time the Healthy Condition was updated
          jsonPath: ".agentConditions[?(@.type=='AgentHealthy')].lastHeartbeatTime"
          name: Last Heartbeat
          type: date
        - description: Version of this Agent
          jsonPath: ".version"
          name: Version
          type: string
          priority: 1
        - description: Node on which this Agent is running
          jsonPath: ".nodeRef.name"
          name: Node
          type: string
          priority: 1
        - description: Number of local Pods managed by this Agent
          jsonPath: ".localPodNum"
          name: Num Pods
          type: integer
          priority: 2
        - description: Subnets used by this Agent for Pod IPAM
          jsonPath: ".nodeSubnets"
          name: Subnets
          type: string
          priority: 2
  scope: Cluster
  names:
    plural: antreaagentinfos
    singular: antreaagentinfo
    kind: AntreaAgentInfo
    shortNames:
      - aai

---
# Source: antrea/crds/antreacontrollerinfo.yaml
apiVersion: apiextensions.k8s.io/v1
kind: CustomResourceDefinition
metadata:
  name: antreacontrollerinfos.crd.antrea.io
  labels:
    app: antrea
spec:
  group: crd.antrea.io
  versions:
    - name: v1beta1
      served: true
      storage: true
      schema:
        openAPIV3Schema:
          type: object
          properties:
            version:
              type: string
            controllerConditions:
              type: array
              items:
                type: object
                required:
                - type
                - status
                - lastHeartbeatTime
                properties:
                  lastHeartbeatTime:
                    type: string
                    format: date-time
                  status:
                    type: string
                    enum: ['True', 'False', 'Unknown']
                  type:
                    type: string
                    enum: ['ControllerHealthy']
                  reason:
                    type: string
                  message:
                    type: string
            serviceRef:
              type: object
              properties:
                kind:
                  type: string
                namespace:
                  type: string
                name:
                  type: string
                uid:
                  type: string
                apiVersion:
                  type: string
                resourceVersion:
                  type: string
                fieldPath:
                  type: string
            networkPolicyControllerInfo:
              type: object
              properties:
                networkPolicyNum:
                  type: integer
                  format: int32
                addressGroupNum:
                  type: integer
                  format: int32
                appliedToGroupNum:
                  type: integer
                  format: int32
            apiPort:
              type: integer
              minimum: 1
              maximum: 65535
            connectedAgentNum:
              type: integer
              format: int32
            podRef:
              type: object
              properties:
                kind:
                  type: string
                namespace:
                  type: string
                name:
                  type: string
                uid:
                  type: string
                apiVersion:
                  type: string
                resourceVersion:
                  type: string
                fieldPath:
                  type: string
            nodeRef:
              type: object
              properties:
                kind:
                  type: string
                namespace:
                  type: string
                name:
                  type: string
                uid:
                  type: string
                apiVersion:
                  type: string
                resourceVersion:
                  type: string
                fieldPath:
                  type: string
      additionalPrinterColumns:
        - description: Health status of the Controller
          jsonPath: ".controllerConditions[?(@.type=='ControllerHealthy')].status"
          name: Healthy
          type: string
        - description: Last time the Healthy Condition was updated
          jsonPath: ".controllerConditions[?(@.type=='ControllerHealthy')].lastHeartbeatTime"
          name: Last Heartbeat
          type: date
        - description: Version of the Controller
          jsonPath: ".version"
          name: Version
          type: string
          priority: 1
        - description: Number of Agents connected to the Controller
          jsonPath: ".connectedAgentNum"
          name: Connected Agents
          type: integer
          priority: 1
        - description: Node on which the Controller is running
          jsonPath: ".nodeRef.name"
          name: Node
          type: string
          priority: 1
        - description: Number of Network Policies computed by Controller
          jsonPath: ".networkPolicyControllerInfo.networkPolicyNum"
          name: Num Network Policies
          type: integer
          priority: 2
  scope: Cluster
  names:
    plural: antreacontrollerinfos
    singular: antreacontrollerinfo
    kind: AntreaControllerInfo
    shortNames:
      - aci

---
# Source: antrea/crds/bgppolicy.yaml
apiVersion: apiextensions.k8s.io/v1
kind: CustomResourceDefinition
metadata:
  name: bgppolicies.crd.antrea.io
spec:
  group: crd.antrea.io
  versions:
    - name: v1alpha1
      served: true
      storage: true
      schema:
        openAPIV3Schema:
          type: object
          required:
            - spec
          properties:
            spec:
              type: object
              required:
                - nodeSelector
                - localASN
              properties:
                nodeSelector:
                  type: object
                  properties:
                    matchExpressions:
                      items:
                        properties:
                          key:
                            type: string
                          operator:
                            enum:
                              - In
                              - NotIn
                              - Exists
                              - DoesNotExist
                            type: string
                          values:
                            items:
                              type: string
                              pattern: "^(([A-Za-z0-9][-A-Za-z0-9_.]*)?[A-Za-z0-9])?$"
                            type: array
                        type: object
                      type: array
                    matchLabels:
                      x-kubernetes-preserve-unknown-fields: true
                localASN:
                  type: integer
                  format: int32
                  minimum: 64512
                  maximum: 65535
                listenPort:
                  type: integer
                  format: int32
                  minimum: 1
                  maximum: 65535
                  default: 179
                advertisements:
                  type: object
                  properties:
                    service:
                      type: object
                      properties:
                        ipTypes:
                          type: array
                          items:
                            type: string
                            enum:
                              - ClusterIP
                              - LoadBalancerIP
                              - ExternalIP
                    pod:
                      type: object
                      properties: {}
                    egress:
                      type: object
                      properties: {}
                bgpPeers:
                  type: array
                  items:
                    type: object
                    required:
                      - address
                      - asn
                    properties:
                      address:
                        type: string
                        oneOf:
                          - format: ipv4
                          - format: ipv6
                      port:
                        type: integer
                        format: int32
                        minimum: 1
                        maximum: 65535
                        default: 179
                      asn:
                        type: integer
                        format: int32
                        minimum: 1
                        maximum: 65535
                      multihopTTL:
                        type: integer
                        format: int32
                        minimum: 1
                        maximum: 255
                        default: 1
                      gracefulRestartTimeSeconds:
                        type: integer
                        format: int32
                        minimum: 1
                        maximum: 3600
                        default: 120
      additionalPrinterColumns:
        - description: Local BGP AS number
          jsonPath: .spec.localASN
          name: Local ASN
          type: integer
        - jsonPath: .metadata.creationTimestamp
          name: Age
          type: date
  scope: Cluster
  names:
    plural: bgppolicies
    singular: bgppolicy
    kind: BGPPolicy

---
# Source: antrea/crds/clustergroup.yaml
apiVersion: apiextensions.k8s.io/v1
kind: CustomResourceDefinition
metadata:
  name: clustergroups.crd.antrea.io
  labels:
    app: antrea
spec:
  group: crd.antrea.io
  versions:
    - name: v1beta1
      served: true
      storage: true
      schema:
        openAPIV3Schema:
          type: object
          properties:
            spec:
              type: object
              properties:
                childGroups:
                  type: array
                  items:
                    type: string
                podSelector:
                  type: object
                  properties:
                    matchExpressions:
                      type: array
                      items:
                        type: object
                        properties:
                          key:
                            type: string
                          operator:
                            enum:
                              - In
                              - NotIn
                              - Exists
                              - DoesNotExist
                            type: string
                          values:
                            type: array
                            items:
                              type: string
                              pattern: "^(([A-Za-z0-9][-A-Za-z0-9_.]*)?[A-Za-z0-9])?$"
                    matchLabels:
                      additionalProperties:
                        type: string
                        pattern: "^(([A-Za-z0-9][-A-Za-z0-9_.]*)?[A-Za-z0-9])?$"
                      type: object
                namespaceSelector:
                  type: object
                  properties:
                    matchExpressions:
                      type: array
                      items:
                        type: object
                        properties:
                          key:
                            type: string
                          operator:
                            enum:
                              - In
                              - NotIn
                              - Exists
                              - DoesNotExist
                            type: string
                          values:
                            type: array
                            items:
                              type: string
                              pattern: "^(([A-Za-z0-9][-A-Za-z0-9_.]*)?[A-Za-z0-9])?$"
                    matchLabels:
                      additionalProperties:
                        type: string
                        pattern: "^(([A-Za-z0-9][-A-Za-z0-9_.]*)?[A-Za-z0-9])?$"
                      type: object
                externalEntitySelector:
                  type: object
                  properties:
                    matchExpressions:
                      type: array
                      items:
                        type: object
                        properties:
                          key:
                            type: string
                          operator:
                            enum:
                              - In
                              - NotIn
                              - Exists
                              - DoesNotExist
                            type: string
                          values:
                            type: array
                            items:
                              type: string
                              pattern: "^(([A-Za-z0-9][-A-Za-z0-9_.]*)?[A-Za-z0-9])?$"
                    matchLabels:
                      additionalProperties:
                        type: string
                        pattern: "^(([A-Za-z0-9][-A-Za-z0-9_.]*)?[A-Za-z0-9])?$"
                      type: object
                ipBlocks:
                  type: array
                  items:
                    type: object
                    properties:
                      cidr:
                        type: string
                        format: cidr
                      except:
                        type: array
                        items:
                          type: string
                          format: cidr
                serviceReference:
                  type: object
                  properties:
                    name:
                      type: string
                    namespace:
                      type: string
            status:
              type: object
              properties:
                conditions:
                  type: array
                  items:
                    type: object
                    properties:
                      type:
                        type: string
                      status:
                        type: string
                      lastTransitionTime:
                        type: string
      subresources:
        status: { }
  scope: Cluster
  names:
    plural: clustergroups
    singular: clustergroup
    kind: ClusterGroup
    shortNames:
      - cg

---
# Source: antrea/crds/clusternetworkpolicy.yaml
apiVersion: apiextensions.k8s.io/v1
kind: CustomResourceDefinition
metadata:
  name: clusternetworkpolicies.crd.antrea.io
  labels:
    app: antrea
spec:
  group: crd.antrea.io
  versions:
    - name: v1beta1
      served: true
      storage: true
      additionalPrinterColumns:
        - name: Tier
          type: string
          description: The Tier to which this ClusterNetworkPolicy belongs to.
          jsonPath: .spec.tier
        - name: Priority
          type: number
          format: float
          description: The Priority of this ClusterNetworkPolicy relative to other policies.
          jsonPath: .spec.priority
        - name: Desired Nodes
          type: number
          format: int32
          description: The total number of Nodes that should realize the NetworkPolicy.
          jsonPath: .status.desiredNodesRealized
        - name: Current Nodes
          type: number
          format: int32
          description: The number of Nodes that have realized the NetworkPolicy.
          jsonPath: .status.currentNodesRealized
        - name: Age
          type: date
          jsonPath: .metadata.creationTimestamp
      schema:
        openAPIV3Schema:
          type: object
          properties:
            spec:
              # Ensure that Spec.Priority field is set
              required:
                - priority
              type: object
              properties:
                tier:
                  type: string
                priority:
                  type: number
                  format: float
                  # Ensure that Spec.Priority field is between 1 and 10000
                  minimum: 1.0
                  maximum: 10000.0
                appliedTo:
                  type: array
                  items:
                    type: object
                    # Ensure that Spec.AppliedTo does not allow IPBlock field
                    properties:
                      podSelector:
                        type: object
                        properties:
                          matchExpressions:
                            type: array
                            items:
                              type: object
                              properties:
                                key:
                                  type: string
                                operator:
                                  enum:
                                    - In
                                    - NotIn
                                    - Exists
                                    - DoesNotExist
                                  type: string
                                values:
                                  type: array
                                  items:
                                    type: string
                                    pattern: "^(([A-Za-z0-9][-A-Za-z0-9_.]*)?[A-Za-z0-9])?$"
                          matchLabels:
                            additionalProperties:
                              type: string
                              pattern: "^(([A-Za-z0-9][-A-Za-z0-9_.]*)?[A-Za-z0-9])?$"
                            type: object
                      namespaceSelector:
                        type: object
                        properties:
                          matchExpressions:
                            type: array
                            items:
                              type: object
                              properties:
                                key:
                                  type: string
                                operator:
                                  enum:
                                    - In
                                    - NotIn
                                    - Exists
                                    - DoesNotExist
                                  type: string
                                values:
                                  type: array
                                  items:
                                    type: string
                                    pattern: "^(([A-Za-z0-9][-A-Za-z0-9_.]*)?[A-Za-z0-9])?$"
                          matchLabels:
                            additionalProperties:
                              type: string
                              pattern: "^(([A-Za-z0-9][-A-Za-z0-9_.]*)?[A-Za-z0-9])?$"
                            type: object
                      group:
                        type: string
                      serviceAccount:
                        type: object
                        properties:
                          name:
                            type: string
                          namespace:
                            type: string
                        required:
                          - name
                          - namespace
                      service:
                        type: object
                        properties:
                          name:
                            type: string
                          namespace:
                            type: string
                        required:
                          - name
                          - namespace
                      nodeSelector:
                        type: object
                        properties:
                          matchExpressions:
                            type: array
                            items:
                              type: object
                              properties:
                                key:
                                  type: string
                                operator:
                                  enum:
                                    - In
                                    - NotIn
                                    - Exists
                                    - DoesNotExist
                                  type: string
                                values:
                                  type: array
                                  items:
                                    type: string
                                    pattern: "^(([A-Za-z0-9][-A-Za-z0-9_.]*)?[A-Za-z0-9])?$"
                          matchLabels:
                            additionalProperties:
                              type: string
                              pattern: "^(([A-Za-z0-9][-A-Za-z0-9_.]*)?[A-Za-z0-9])?$"
                            type: object
                ingress:
                  type: array
                  items:
                    type: object
                    required:
                      - action
                    properties:
                      appliedTo:
                        type: array
                        items:
                          type: object
                          # Ensure that rule AppliedTo does not allow IPBlock field
                          properties:
                            podSelector:
                              type: object
                              properties:
                                matchExpressions:
                                  type: array
                                  items:
                                    type: object
                                    properties:
                                      key:
                                        type: string
                                      operator:
                                        enum:
                                          - In
                                          - NotIn
                                          - Exists
                                          - DoesNotExist
                                        type: string
                                      values:
                                        type: array
                                        items:
                                          type: string
                                          pattern: "^(([A-Za-z0-9][-A-Za-z0-9_.]*)?[A-Za-z0-9])?$"
                                matchLabels:
                                  additionalProperties:
                                    type: string
                                    pattern: "^(([A-Za-z0-9][-A-Za-z0-9_.]*)?[A-Za-z0-9])?$"
                                  type: object
                            namespaceSelector:
                              type: object
                              properties:
                                matchExpressions:
                                  type: array
                                  items:
                                    type: object
                                    properties:
                                      key:
                                        type: string
                                      operator:
                                        enum:
                                          - In
                                          - NotIn
                                          - Exists
                                          - DoesNotExist
                                        type: string
                                      values:
                                        type: array
                                        items:
                                          type: string
                                          pattern: "^(([A-Za-z0-9][-A-Za-z0-9_.]*)?[A-Za-z0-9])?$"
                                matchLabels:
                                  additionalProperties:
                                    type: string
                                    pattern: "^(([A-Za-z0-9][-A-Za-z0-9_.]*)?[A-Za-z0-9])?$"
                                  type: object
                            group:
                              type: string
                            serviceAccount:
                              type: object
                              properties:
                                name:
                                  type: string
                                namespace:
                                  type: string
                              required:
                                - name
                                - namespace
                            service:
                              type: object
                              properties:
                                name:
                                  type: string
                                namespace:
                                  type: string
                              required:
                                - name
                                - namespace
                      # Ensure that Action field allows only ALLOW, DROP, REJECT and PASS values
                      action:
                        type: string
                        enum: [ 'Allow', 'Drop', 'Reject', 'Pass' ]
                      ports:
                        type: array
                        items:
                          type: object
                          properties:
                            protocol:
                              type: string
                              enum: [ 'TCP', 'UDP', 'SCTP' ]
                            port:
                              x-kubernetes-int-or-string: true
                            endPort:
                              type: integer
                            sourcePort:
                              type: integer
                            sourceEndPort:
                              type: integer
                      protocols:
                        type: array
                        items:
                          type: object
                          oneOf:
                            - required: [ icmp ]
                            - required: [ igmp ]
                          properties:
                            icmp:
                              type: object
                              properties:
                                icmpType:
                                  type: integer
                                  minimum: 0
                                  maximum: 255
                                icmpCode:
                                  type: integer
                                  minimum: 0
                                  maximum: 255
                            igmp:
                              type: object
                              properties:
                                igmpType:
                                  type: integer
                                  # Only IGMP query (0x11) is valid igmpType in ingress rules.
                                  enum: [ 0x11 ]
                                groupAddress:
                                  type: string
                                  oneOf:
                                    - format: ipv4
                                    - format: ipv6
                      l7Protocols:
                        type: array
                        items:
                          type: object
                          oneOf:
                            - required: [ http ]
                            - required: [ tls ]
                          properties:
                            http:
                              type: object
                              properties:
                                host:
                                  type: string
                                method:
                                  type: string
                                  enum: [ 'GET', 'POST', 'PUT', 'HEAD', 'DELETE', 'TRACE', 'OPTIONS', 'CONNECT', 'PATCH' ]
                                path:
                                  type: string
                            tls:
                              type: object
                              properties:
                                sni:
                                  type: string
                      from:
                        type: array
                        items:
                          type: object
                          properties:
                            podSelector:
                              type: object
                              properties:
                                matchExpressions:
                                  type: array
                                  items:
                                    type: object
                                    properties:
                                      key:
                                        type: string
                                      operator:
                                        enum:
                                          - In
                                          - NotIn
                                          - Exists
                                          - DoesNotExist
                                        type: string
                                      values:
                                        type: array
                                        items:
                                          type: string
                                          pattern: "^(([A-Za-z0-9][-A-Za-z0-9_.]*)?[A-Za-z0-9])?$"
                                matchLabels:
                                  additionalProperties:
                                    type: string
                                    pattern: "^(([A-Za-z0-9][-A-Za-z0-9_.]*)?[A-Za-z0-9])?$"
                                  type: object
                            namespaceSelector:
                              type: object
                              properties:
                                matchExpressions:
                                  type: array
                                  items:
                                    type: object
                                    properties:
                                      key:
                                        type: string
                                      operator:
                                        enum:
                                          - In
                                          - NotIn
                                          - Exists
                                          - DoesNotExist
                                        type: string
                                      values:
                                        type: array
                                        items:
                                          type: string
                                          pattern: "^(([A-Za-z0-9][-A-Za-z0-9_.]*)?[A-Za-z0-9])?$"
                                matchLabels:
                                  additionalProperties:
                                    type: string
                                    pattern: "^(([A-Za-z0-9][-A-Za-z0-9_.]*)?[A-Za-z0-9])?$"
                                  type: object
                            namespaces:
                              type: object
                              maxProperties: 1
                              minProperties: 1
                              properties:
                                match:
                                  type: string
                                  enum:
                                    - Self
                                sameLabels:
                                  type: array
                                  items:
                                    type: string
                            ipBlock:
                              type: object
                              properties:
                                cidr:
                                  type: string
                                  format: cidr
                                except:
                                  type: array
                                  items:
                                    type: string
                                    format: cidr
                            group:
                              type: string
                            serviceAccount:
                              type: object
                              properties:
                                name:
                                  type: string
                                namespace:
                                  type: string
                              required:
                                - name
                                - namespace
                            nodeSelector:
                              type: object
                              properties:
                                matchExpressions:
                                  items:
                                    properties:
                                      key:
                                        type: string
                                      operator:
                                        enum:
                                          - In
                                          - NotIn
                                          - Exists
                                          - DoesNotExist
                                        type: string
                                      values:
                                        items:
                                          type: string
                                          pattern: "^(([A-Za-z0-9][-A-Za-z0-9_.]*)?[A-Za-z0-9])?$"
                                        type: array
                                    type: object
                                  type: array
                                matchLabels:
                                  additionalProperties:
                                    type: string
                                    pattern: "^(([A-Za-z0-9][-A-Za-z0-9_.]*)?[A-Za-z0-9])?$"
                                  type: object
                            scope:
                              type: string
                              enum: [ 'Cluster', 'ClusterSet' ]
                      name:
                        type: string
                      enableLogging:
                        type: boolean
                      logLabel:
                        type: string
                        pattern: "^(([A-Za-z0-9][-A-Za-z0-9_.]{0,61})?[A-Za-z0-9])?$"
                egress:
                  type: array
                  items:
                    type: object
                    required:
                      - action
                    properties:
                      appliedTo:
                        type: array
                        items:
                          type: object
                          # Ensure that rule AppliedTo does not allow IPBlock field
                          properties:
                            podSelector:
                              type: object
                              properties:
                                matchExpressions:
                                  type: array
                                  items:
                                    type: object
                                    properties:
                                      key:
                                        type: string
                                      operator:
                                        enum:
                                          - In
                                          - NotIn
                                          - Exists
                                          - DoesNotExist
                                        type: string
                                      values:
                                        type: array
                                        items:
                                          type: string
                                          pattern: "^(([A-Za-z0-9][-A-Za-z0-9_.]*)?[A-Za-z0-9])?$"
                                matchLabels:
                                  additionalProperties:
                                    type: string
                                    pattern: "^(([A-Za-z0-9][-A-Za-z0-9_.]*)?[A-Za-z0-9])?$"
                                  type: object
                            namespaceSelector:
                              type: object
                              properties:
                                matchExpressions:
                                  type: array
                                  items:
                                    type: object
                                    properties:
                                      key:
                                        type: string
                                      operator:
                                        enum:
                                          - In
                                          - NotIn
                                          - Exists
                                          - DoesNotExist
                                        type: string
                                      values:
                                        type: array
                                        items:
                                          type: string
                                          pattern: "^(([A-Za-z0-9][-A-Za-z0-9_.]*)?[A-Za-z0-9])?$"
                                matchLabels:
                                  additionalProperties:
                                    type: string
                                    pattern: "^(([A-Za-z0-9][-A-Za-z0-9_.]*)?[A-Za-z0-9])?$"
                                  type: object
                            group:
                              type: string
                            serviceAccount:
                              type: object
                              properties:
                                name:
                                  type: string
                                namespace:
                                  type: string
                              required:
                                - name
                                - namespace
                      # Ensure that Action field allows only ALLOW, DROP, REJECT and PASS values
                      action:
                        type: string
                        enum: [ 'Allow', 'Drop', 'Reject', 'Pass' ]
                      ports:
                        type: array
                        items:
                          type: object
                          properties:
                            protocol:
                              type: string
                              enum: [ 'TCP', 'UDP', 'SCTP' ]
                            port:
                              x-kubernetes-int-or-string: true
                            endPort:
                              type: integer
                            sourcePort:
                              type: integer
                            sourceEndPort:
                              type: integer
                      protocols:
                        type: array
                        items:
                          type: object
                          oneOf:
                            - required: [ icmp ]
                            - required: [ igmp ]
                          properties:
                            icmp:
                              type: object
                              properties:
                                icmpType:
                                  type: integer
                                  minimum: 0
                                  maximum: 255
                                icmpCode:
                                  type: integer
                                  minimum: 0
                                  maximum: 255
                            igmp:
                              type: object
                              properties:
                                igmpType:
                                  type: integer
                                  # Only IGMP reports are igmpType in egress rules,
                                  # 0x12 is IGMP report V1, 0x16 is IGMP report v2, 0x22 is IGMP report v3.
                                  # It will match all IGMP report types if igmpType is not set.
                                  enum: [ 0x12, 0x16, 0x22 ]
                                groupAddress:
                                  type: string
                                  oneOf:
                                    - format: ipv4
                                    - format: ipv6
                      l7Protocols:
                        type: array
                        items:
                          type: object
                          oneOf:
                            - required: [ http ]
                            - required: [ tls ]
                          properties:
                            http:
                              type: object
                              properties:
                                host:
                                  type: string
                                method:
                                  type: string
                                  enum: [ 'GET', 'POST', 'PUT', 'HEAD', 'DELETE', 'TRACE', 'OPTIONS', 'CONNECT', 'PATCH' ]
                                path:
                                  type: string
                            tls:
                              type: object
                              properties:
                                sni:
                                  type: string
                      to:
                        type: array
                        items:
                          type: object
                          properties:
                            podSelector:
                              type: object
                              properties:
                                matchExpressions:
                                  type: array
                                  items:
                                    type: object
                                    properties:
                                      key:
                                        type: string
                                      operator:
                                        enum:
                                          - In
                                          - NotIn
                                          - Exists
                                          - DoesNotExist
                                        type: string
                                      values:
                                        type: array
                                        items:
                                          type: string
                                          pattern: "^(([A-Za-z0-9][-A-Za-z0-9_.]*)?[A-Za-z0-9])?$"
                                matchLabels:
                                  additionalProperties:
                                    type: string
                                    pattern: "^(([A-Za-z0-9][-A-Za-z0-9_.]*)?[A-Za-z0-9])?$"
                                  type: object
                            namespaceSelector:
                              type: object
                              properties:
                                matchExpressions:
                                  type: array
                                  items:
                                    type: object
                                    properties:
                                      key:
                                        type: string
                                      operator:
                                        enum:
                                          - In
                                          - NotIn
                                          - Exists
                                          - DoesNotExist
                                        type: string
                                      values:
                                        type: array
                                        items:
                                          type: string
                                          pattern: "^(([A-Za-z0-9][-A-Za-z0-9_.]*)?[A-Za-z0-9])?$"
                                matchLabels:
                                  additionalProperties:
                                    type: string
                                    pattern: "^(([A-Za-z0-9][-A-Za-z0-9_.]*)?[A-Za-z0-9])?$"
                                  type: object
                            namespaces:
                              type: object
                              maxProperties: 1
                              minProperties: 1
                              properties:
                                match:
                                  type: string
                                  enum:
                                    - Self
                                sameLabels:
                                  type: array
                                  items:
                                    type: string
                            ipBlock:
                              type: object
                              properties:
                                cidr:
                                  type: string
                                  format: cidr
                                except:
                                  type: array
                                  items:
                                    type: string
                                    format: cidr
                            group:
                              type: string
                            fqdn:
                              type: string
                            serviceAccount:
                              type: object
                              properties:
                                name:
                                  type: string
                                namespace:
                                  type: string
                              required:
                                - name
                                - namespace
                            nodeSelector:
                              type: object
                              properties:
                                matchExpressions:
                                  items:
                                    properties:
                                      key:
                                        type: string
                                      operator:
                                        enum:
                                          - In
                                          - NotIn
                                          - Exists
                                          - DoesNotExist
                                        type: string
                                      values:
                                        items:
                                          type: string
                                          pattern: "^(([A-Za-z0-9][-A-Za-z0-9_.]*)?[A-Za-z0-9])?$"
                                        type: array
                                    type: object
                                  type: array
                                matchLabels:
                                  additionalProperties:
                                    type: string
                                    pattern: "^(([A-Za-z0-9][-A-Za-z0-9_.]*)?[A-Za-z0-9])?$"
                                  type: object
                      toServices:
                        type: array
                        items:
                          type: object
                          required:
                            - name
                            - namespace
                          properties:
                            name:
                              type: string
                            namespace:
                              type: string
                            scope:
                              type: string
                              enum: [ 'Cluster', 'ClusterSet' ]
                      name:
                        type: string
                      enableLogging:
                        type: boolean
                      logLabel:
                        type: string
                        pattern: "^(([A-Za-z0-9][-A-Za-z0-9_.]{0,61})?[A-Za-z0-9])?$"
            status:
              type: object
              properties:
                phase:
                  type: string
                observedGeneration:
                  type: integer
                currentNodesRealized:
                  type: integer
                desiredNodesRealized:
                  type: integer
                conditions:
                  type: array
                  items:
                    type: object
                    properties:
                      type:
                        type: string
                      status:
                        type: string
                      lastTransitionTime:
                        type: string
                      reason:
                        type: string
                      message:
                        type: string
      subresources:
        status: { }
  scope: Cluster
  names:
    plural: clusternetworkpolicies
    singular: clusternetworkpolicy
    kind: ClusterNetworkPolicy
    shortNames:
      - acnp

---
# Source: antrea/crds/egress.yaml
apiVersion: apiextensions.k8s.io/v1
kind: CustomResourceDefinition
metadata:
  name: egresses.crd.antrea.io
  labels:
    app: antrea
spec:
  group: crd.antrea.io
  versions:
    - name: v1beta1
      served: true
      storage: true
      schema:
        openAPIV3Schema:
          type: object
          required:
          - spec
          properties:
            spec:
              type: object
              required:
              - appliedTo
              oneOf:
              - anyOf:
                - required:
                  - egressIP
                - required:
                  - externalIPPool
              - anyOf:
                - required:
                  - egressIPs
                - required:
                  - externalIPPools
              properties:
                appliedTo:
                  type: object
                  properties:
                    podSelector:
                      type: object
                      properties:
                        matchExpressions:
                          type: array
                          items:
                            type: object
                            properties:
                              key:
                                type: string
                              operator:
                                enum:
                                  - In
                                  - NotIn
                                  - Exists
                                  - DoesNotExist
                                type: string
                              values:
                                type: array
                                items:
                                  type: string
                                  pattern: "^(([A-Za-z0-9][-A-Za-z0-9_.]*)?[A-Za-z0-9])?$"
                        matchLabels:
                          type: object
                          additionalProperties:
                            type: string
                            pattern: "^(([A-Za-z0-9][-A-Za-z0-9_.]*)?[A-Za-z0-9])?$"
                    namespaceSelector:
                      type: object
                      properties:
                        matchExpressions:
                          type: array
                          items:
                            type: object
                            properties:
                              key:
                                type: string
                              operator:
                                enum:
                                  - In
                                  - NotIn
                                  - Exists
                                  - DoesNotExist
                                type: string
                              values:
                                type: array
                                items:
                                  type: string
                                  pattern: "^(([A-Za-z0-9][-A-Za-z0-9_.]*)?[A-Za-z0-9])?$"
                        matchLabels:
                          type: object
                          additionalProperties:
                            type: string
                            pattern: "^(([A-Za-z0-9][-A-Za-z0-9_.]*)?[A-Za-z0-9])?$"
                egressIP:
                  type: string
                  oneOf:
                  - format: ipv4
                  - format: ipv6
                egressIPs:
                  type: array
                  items:
                    type: string
                    oneOf:
                    - maxLength: 0
                    - format: ipv4
                    - format: ipv6
                externalIPPool:
                  type: string
                externalIPPools:
                  type: array
                  items:
                    type: string
                bandwidth:
                  type: object
                  required:
                    - rate
                    - burst
                  properties:
                    rate:
                      type: string
                    burst:
                      type: string
            status:
              type: object
              properties:
                egressNode:
                  type: string
                egressIP:
                  type: string
                conditions:
                  type: array
                  items:
                    type: object
                    properties:
                      type:
                        type: string
                      status:
                        type: string
                      lastTransitionTime:
                        type: string
                      reason:
                        type: string
                      message:
                        type: string
      additionalPrinterColumns:
      - description: The effective SNAT IP address for the selected workloads.
        jsonPath: .status.egressIP
        name: EgressIP
        type: string
      - jsonPath: .metadata.creationTimestamp
        name: Age
        type: date
      - description: The Owner Node of egress IP
        jsonPath: .status.egressNode
        name: Node
        type: string
      subresources:
        status: {}
  scope: Cluster
  names:
    plural: egresses
    singular: egress
    kind: Egress
    shortNames:
      - eg

---
# Source: antrea/crds/externalentity.yaml
apiVersion: apiextensions.k8s.io/v1
kind: CustomResourceDefinition
metadata:
  name: externalentities.crd.antrea.io
  labels:
    app: antrea
spec:
  group: crd.antrea.io
  versions:
    - name: v1alpha2
      served: true
      storage: true
      schema:
        openAPIV3Schema:
          type: object
          properties:
            spec:
              type: object
              properties:
                endpoints:
                  type: array
                  items:
                    type: object
                    properties:
                      ip:
                        type: string
                        oneOf:
                          - format: ipv4
                          - format: ipv6
                      name:
                        type: string
                ports:
                  type: array
                  items:
                    type: object
                    properties:
                      protocol:
                        type: string
                        enum: ['TCP', 'UDP', 'SCTP']
                      port:
                        x-kubernetes-int-or-string: true
                      name:
                        type: string
                externalNode:
                  type: string
  scope: Namespaced
  names:
    plural: externalentities
    singular: externalentity
    kind: ExternalEntity
    shortNames:
      - ee

---
# Source: antrea/crds/externalippool.yaml
apiVersion: apiextensions.k8s.io/v1
kind: CustomResourceDefinition
metadata:
  name: externalippools.crd.antrea.io
  labels:
    app: antrea
spec:
  group: crd.antrea.io
  versions:
    - name: v1beta1
      served: true
      storage: true
      schema:
        openAPIV3Schema:
          type: object
          required:
            - spec
          properties:
            spec:
              type: object
              required:
                - ipRanges
                - nodeSelector
              properties:
                ipRanges:
                  type: array
                  items:
                    type: object
                    oneOf:
                      - required:
                          - cidr
                      - required:
                          - start
                          - end
                    properties:
                      cidr:
                        type: string
                        format: cidr
                      start:
                        type: string
                        oneOf:
                          - format: ipv4
                          - format: ipv6
                      end:
                        type: string
                        oneOf:
                          - format: ipv4
                          - format: ipv6
                subnetInfo:
                  type: object
                  required:
                    - gateway
                    - prefixLength
                  properties:
                    gateway:
                      type: string
                      oneOf:
                        - format: ipv4
                        - format: ipv6
                    prefixLength:
                      type: integer
                      minimum: 1
                      maximum: 127
                    vlan:
                      type: integer
                      minimum: 0
                      maximum: 4094
                nodeSelector:
                  type: object
                  properties:
                    matchExpressions:
                      items:
                        properties:
                          key:
                            type: string
                          operator:
                            enum:
                              - In
                              - NotIn
                              - Exists
                              - DoesNotExist
                            type: string
                          values:
                            items:
                              type: string
                              pattern: "^(([A-Za-z0-9][-A-Za-z0-9_.]*)?[A-Za-z0-9])?$"
                            type: array
                        type: object
                      type: array
                    matchLabels:
                      additionalProperties:
                        type: string
                        pattern: "^(([A-Za-z0-9][-A-Za-z0-9_.]*)?[A-Za-z0-9])?$"
                      type: object
            status:
              type: object
              properties:
                usage:
                  type: object
                  properties:
                    total:
                      type: integer
                    used:
                      type: integer
      additionalPrinterColumns:
        - description: The number of total IPs
          jsonPath: .status.usage.total
          name: Total
          type: integer
        - description: The number of allocated IPs
          jsonPath: .status.usage.used
          name: Used
          type: integer
        - jsonPath: .metadata.creationTimestamp
          name: Age
          type: date
      subresources:
        status: { }
  scope: Cluster
  names:
    plural: externalippools
    singular: externalippool
    kind: ExternalIPPool
    shortNames:
      - eip

---
# Source: antrea/crds/externalnode.yaml
apiVersion: apiextensions.k8s.io/v1
kind: CustomResourceDefinition
metadata:
  labels:
    app: antrea
  name: externalnodes.crd.antrea.io
spec:
  group: crd.antrea.io
  versions:
    - name: v1alpha1
      schema:
        openAPIV3Schema:
          type: object
          required:
            - spec
          properties:
            spec:
              type: object
              required:
                - interfaces
              properties:
                interfaces:
                  type: array
                  minItems: 1
                  maxItems: 1
                  required:
                    - ips
                  items:
                    type: object
                    properties:
                      ips:
                        type: array
                        minItems: 1
                        items:
                          type: string
                          oneOf:
                            - format: ipv4
                            - format: ipv6
                      name:
                        type: string
      served: true
      storage: true
  scope: Namespaced
  names:
    plural: externalnodes
    singular: externalnode
    kind: ExternalNode
    shortNames:
      - en

---
# Source: antrea/crds/group.yaml
apiVersion: apiextensions.k8s.io/v1
kind: CustomResourceDefinition
metadata:
  name: groups.crd.antrea.io
spec:
  group: crd.antrea.io
  versions:
    - name: v1beta1
      served: true
      storage: true
      schema:
        openAPIV3Schema:
          type: object
          properties:
            spec:
              type: object
              properties:
                childGroups:
                  type: array
                  items:
                    type: string
                podSelector:
                  type: object
                  properties:
                    matchExpressions:
                      type: array
                      items:
                        type: object
                        properties:
                          key:
                            type: string
                          operator:
                            enum:
                              - In
                              - NotIn
                              - Exists
                              - DoesNotExist
                            type: string
                          values:
                            type: array
                            items:
                              type: string
                    matchLabels:
                      x-kubernetes-preserve-unknown-fields: true
                namespaceSelector:
                  type: object
                  properties:
                    matchExpressions:
                      type: array
                      items:
                        type: object
                        properties:
                          key:
                            type: string
                          operator:
                            enum:
                              - In
                              - NotIn
                              - Exists
                              - DoesNotExist
                            type: string
                          values:
                            type: array
                            items:
                              type: string
                    matchLabels:
                      x-kubernetes-preserve-unknown-fields: true
                externalEntitySelector:
                  type: object
                  properties:
                    matchExpressions:
                      type: array
                      items:
                        type: object
                        properties:
                          key:
                            type: string
                          operator:
                            enum:
                              - In
                              - NotIn
                              - Exists
                              - DoesNotExist
                            type: string
                          values:
                            type: array
                            items:
                              type: string
                    matchLabels:
                      x-kubernetes-preserve-unknown-fields: true
                ipBlocks:
                  type: array
                  items:
                    type: object
                    properties:
                      cidr:
                        type: string
                        format: cidr
                      except:
                        type: array
                        items:
                          type: string
                          format: cidr
                serviceReference:
                  type: object
                  properties:
                    name:
                      type: string
                    namespace:
                      type: string
            status:
              type: object
              properties:
                conditions:
                  type: array
                  items:
                    type: object
                    properties:
                      type:
                        type: string
                      status:
                        type: string
                      lastTransitionTime:
                        type: string
      subresources:
        status: { }
  scope: Namespaced
  names:
    plural: groups
    singular: group
    kind: Group
    shortNames:
      - grp

---
# Source: antrea/crds/ippool.yaml
apiVersion: apiextensions.k8s.io/v1
kind: CustomResourceDefinition
metadata:
  name: ippools.crd.antrea.io
  labels:
    app: antrea
    served-by: antrea-controller
spec:
  group: crd.antrea.io
  versions:
    - name: v1alpha2
      served: true
      storage: false
      deprecated: true
      deprecationWarning: "crd.antrea.io/v1alpha2 IPPool is deprecated; use crd.antrea.io/v1beta1 IPPool"
      schema:
        openAPIV3Schema:
          type: object
          required:
            - spec
          properties:
            spec:
              required:
                - ipVersion
                - ipRanges
              type: object
              properties:
                ipVersion:
                  type: integer
                  enum: [ 4, 6 ]
                ipRanges:
                  items:
                    oneOf:
                      - required:
                        - cidr
                        - gateway
                        - prefixLength
                      - required:
                        - start
                        - end
                        - gateway
                        - prefixLength
                    properties:
                      cidr:
                        format: cidr
                        type: string
                      start:
                        oneOf:
                          - format: ipv4
                          - format: ipv6
                        type: string
                      end:
                        oneOf:
                          - format: ipv4
                          - format: ipv6
                        type: string
                      gateway:
                        oneOf:
                          - format: ipv4
                          - format: ipv6
                        type: string
                      prefixLength:
                        type: integer
                        minimum: 1
                        maximum: 128
                      vlan:
                        type: integer
                        minimum: 0
                        maximum: 4094
                    type: object
                  type: array
            status:
              properties:
                ipAddresses:
                  items:
                    properties:
                      ipAddress:
                        type: string
                      owner:
                        properties:
                          pod:
                            properties:
                              name:
                                type: string
                              namespace:
                                type: string
                              containerID:
                                type: string
                              ifName:
                                type: string
                            type: object
                          statefulSet:
                            properties:
                              name:
                                type: string
                              namespace:
                                type: string
                              index:
                                type: integer
                            type: object
                        type: object
                      phase:
                        type: string
                    type: object
                  type: array
                usage:
                  properties:
                    used:
                      type: integer
                    total:
                      type: integer
                  type: object
              type: object
      additionalPrinterColumns:
        - description: The number of total IPs
          jsonPath: .status.usage.total
          name: Total
          type: integer
        - description: The number of allocated IPs
          jsonPath: .status.usage.used
          name: Used
          type: integer
        - jsonPath: .metadata.creationTimestamp
          name: Age
          type: date
      subresources:
        status: {}
    - name: v1beta1
      served: true
      storage: true
      schema:
        openAPIV3Schema:
          type: object
          required:
            - spec
          properties:
            spec:
              required:
                - ipRanges
                - subnetInfo
              type: object
              properties:
                ipRanges:
                  items:
                    oneOf:
                      - required:
                          - cidr
                      - required:
                          - start
                          - end
                    properties:
                      cidr:
                        format: cidr
                        type: string
                      start:
                        oneOf:
                          - format: ipv4
                          - format: ipv6
                        type: string
                      end:
                        oneOf:
                          - format: ipv4
                          - format: ipv6
                        type: string
                    type: object
                  type: array
                subnetInfo:
                  type: object
                  required:
                    - gateway
                    - prefixLength
                  properties:
                    gateway:
                      type: string
                      oneOf:
                        - format: ipv4
                        - format: ipv6
                    prefixLength:
                      type: integer
                      minimum: 1
                      maximum: 127
                    vlan:
                      type: integer
                      minimum: 0
                      maximum: 4094
            status:
              properties:
                ipAddresses:
                  items:
                    properties:
                      ipAddress:
                        type: string
                      owner:
                        properties:
                          pod:
                            properties:
                              name:
                                type: string
                              namespace:
                                type: string
                              containerID:
                                type: string
                              ifName:
                                type: string
                            type: object
                          statefulSet:
                            properties:
                              name:
                                type: string
                              namespace:
                                type: string
                              index:
                                type: integer
                            type: object
                        type: object
                      phase:
                        type: string
                    type: object
                  type: array
                usage:
                  properties:
                    used:
                      type: integer
                    total:
                      type: integer
                  type: object
              type: object
      additionalPrinterColumns:
        - description: The number of total IPs
          jsonPath: .status.usage.total
          name: Total
          type: integer
        - description: The number of allocated IPs
          jsonPath: .status.usage.used
          name: Used
          type: integer
        - jsonPath: .metadata.creationTimestamp
          name: Age
          type: date
      subresources:
        status: {}
  conversion:
    strategy: Webhook
    webhook:
      conversionReviewVersions: ["v1", "v1beta1"]
      clientConfig:
        service:
          name: "antrea"
          namespace: "kube-system"
          path: "/convert/ippool"
  scope: Cluster
  names:
    plural: ippools
    singular: ippool
    kind: IPPool
    shortNames:
      - ipp

---
# Source: antrea/crds/networkpolicy.yaml
apiVersion: apiextensions.k8s.io/v1
kind: CustomResourceDefinition
metadata:
  name: networkpolicies.crd.antrea.io
  labels:
    app: antrea
spec:
  group: crd.antrea.io
  versions:
    - name: v1beta1
      served: true
      storage: true
      additionalPrinterColumns:
        - name: Tier
          type: string
          description: The Tier to which this Antrea NetworkPolicy belongs to.
          jsonPath: .spec.tier
        - name: Priority
          type: number
          format: float
          description: The Priority of this Antrea NetworkPolicy relative to other policies.
          jsonPath: .spec.priority
        - name: Desired Nodes
          type: number
          format: int32
          description: The total number of Nodes that should realize the NetworkPolicy.
          jsonPath: .status.desiredNodesRealized
        - name: Current Nodes
          type: number
          format: int32
          description: The number of Nodes that have realized the NetworkPolicy.
          jsonPath: .status.currentNodesRealized
        - name: Age
          type: date
          jsonPath: .metadata.creationTimestamp
      schema:
        openAPIV3Schema:
          type: object
          properties:
            spec:
              # Ensure that Spec.Priority field is set
              required:
                - priority
              type: object
              properties:
                tier:
                  type: string
                priority:
                  type: number
                  format: float
                  # Ensure that Spec.Priority field is between 1 and 10000
                  minimum: 1.0
                  maximum: 10000.0
                appliedTo:
                  type: array
                  items:
                    type: object
                    # Ensure that Spec.AppliedTo does not allow NamespaceSelector/IPBlock field
                    properties:
                      externalEntitySelector:
                        type: object
                        properties:
                          matchExpressions:
                            type: array
                            items:
                              type: object
                              properties:
                                key:
                                  type: string
                                operator:
                                  enum:
                                    - In
                                    - NotIn
                                    - Exists
                                    - DoesNotExist
                                  type: string
                                values:
                                  type: array
                                  items:
                                    type: string
                                    pattern: "^(([A-Za-z0-9][-A-Za-z0-9_.]*)?[A-Za-z0-9])?$"
                          matchLabels:
                            additionalProperties:
                              type: string
                              pattern: "^(([A-Za-z0-9][-A-Za-z0-9_.]*)?[A-Za-z0-9])?$"
                            type: object
                      podSelector:
                        type: object
                        properties:
                          matchExpressions:
                            type: array
                            items:
                              type: object
                              properties:
                                key:
                                  type: string
                                operator:
                                  enum:
                                    - In
                                    - NotIn
                                    - Exists
                                    - DoesNotExist
                                  type: string
                                values:
                                  type: array
                                  items:
                                    type: string
                                    pattern: "^(([A-Za-z0-9][-A-Za-z0-9_.]*)?[A-Za-z0-9])?$"
                          matchLabels:
                            additionalProperties:
                              type: string
                              pattern: "^(([A-Za-z0-9][-A-Za-z0-9_.]*)?[A-Za-z0-9])?$"
                            type: object
                      group:
                        type: string
                ingress:
                  type: array
                  items:
                    type: object
                    required:
                      - action
                    properties:
                      appliedTo:
                        type: array
                        items:
                          type: object
                          # Ensure that rule AppliedTo does not allow NamespaceSelector/IPBlock field
                          properties:
                            podSelector:
                              type: object
                              properties:
                                matchExpressions:
                                  type: array
                                  items:
                                    type: object
                                    properties:
                                      key:
                                        type: string
                                      operator:
                                        enum:
                                          - In
                                          - NotIn
                                          - Exists
                                          - DoesNotExist
                                        type: string
                                      values:
                                        type: array
                                        items:
                                          type: string
                                          pattern: "^(([A-Za-z0-9][-A-Za-z0-9_.]*)?[A-Za-z0-9])?$"
                                matchLabels:
                                  additionalProperties:
                                    type: string
                                    pattern: "^(([A-Za-z0-9][-A-Za-z0-9_.]*)?[A-Za-z0-9])?$"
                                  type: object
                            group:
                              type: string
                      # Ensure that Action field allows only ALLOW, DROP, REJECT and PASS values
                      action:
                        type: string
                        enum: [ 'Allow', 'Drop', 'Reject', 'Pass' ]
                      ports:
                        type: array
                        items:
                          type: object
                          properties:
                            protocol:
                              type: string
                              enum: [ 'TCP', 'UDP', 'SCTP' ]
                            port:
                              x-kubernetes-int-or-string: true
                            endPort:
                              type: integer
                            sourcePort:
                              type: integer
                            sourceEndPort:
                              type: integer
                      protocols:
                        type: array
                        items:
                          type: object
                          oneOf:
                            - required: [ icmp ]
                            - required: [ igmp ]
                          properties:
                            icmp:
                              type: object
                              properties:
                                icmpType:
                                  type: integer
                                  minimum: 0
                                  maximum: 255
                                icmpCode:
                                  type: integer
                                  minimum: 0
                                  maximum: 255
                            igmp:
                              type: object
                              properties:
                                igmpType:
                                  type: integer
                                  # Only IGMP query (0x11) is valid igmpType in ingress rules.
                                  enum: [ 0x11 ]
                                groupAddress:
                                  type: string
                                  oneOf:
                                    - format: ipv4
                                    - format: ipv6
                      l7Protocols:
                        type: array
                        items:
                          type: object
                          oneOf:
                            - required: [ http ]
                            - required: [ tls ]
                          properties:
                            http:
                              type: object
                              properties:
                                host:
                                  type: string
                                method:
                                  type: string
                                  enum: [ 'GET', 'POST', 'PUT', 'HEAD', 'DELETE', 'TRACE', 'OPTIONS', 'CONNECT', 'PATCH' ]
                                path:
                                  type: string
                            tls:
                              type: object
                              properties:
                                sni:
                                  type: string
                      from:
                        type: array
                        items:
                          type: object
                          properties:
                            podSelector:
                              type: object
                              properties:
                                matchExpressions:
                                  type: array
                                  items:
                                    type: object
                                    properties:
                                      key:
                                        type: string
                                      operator:
                                        enum:
                                          - In
                                          - NotIn
                                          - Exists
                                          - DoesNotExist
                                        type: string
                                      values:
                                        type: array
                                        items:
                                          type: string
                                          pattern: "^(([A-Za-z0-9][-A-Za-z0-9_.]*)?[A-Za-z0-9])?$"
                                matchLabels:
                                  additionalProperties:
                                    type: string
                                    pattern: "^(([A-Za-z0-9][-A-Za-z0-9_.]*)?[A-Za-z0-9])?$"
                                  type: object
                            namespaceSelector:
                              type: object
                              properties:
                                matchExpressions:
                                  type: array
                                  items:
                                    type: object
                                    properties:
                                      key:
                                        type: string
                                      operator:
                                        enum:
                                          - In
                                          - NotIn
                                          - Exists
                                          - DoesNotExist
                                        type: string
                                      values:
                                        type: array
                                        items:
                                          type: string
                                          pattern: "^(([A-Za-z0-9][-A-Za-z0-9_.]*)?[A-Za-z0-9])?$"
                                matchLabels:
                                  additionalProperties:
                                    type: string
                                    pattern: "^(([A-Za-z0-9][-A-Za-z0-9_.]*)?[A-Za-z0-9])?$"
                                  type: object
                            externalEntitySelector:
                              type: object
                              properties:
                                matchExpressions:
                                  type: array
                                  items:
                                    type: object
                                    properties:
                                      key:
                                        type: string
                                      operator:
                                        enum:
                                          - In
                                          - NotIn
                                          - Exists
                                          - DoesNotExist
                                        type: string
                                      values:
                                        type: array
                                        items:
                                          type: string
                                          pattern: "^(([A-Za-z0-9][-A-Za-z0-9_.]*)?[A-Za-z0-9])?$"
                                matchLabels:
                                  additionalProperties:
                                    type: string
                                    pattern: "^(([A-Za-z0-9][-A-Za-z0-9_.]*)?[A-Za-z0-9])?$"
                                  type: object
                            ipBlock:
                              type: object
                              properties:
                                cidr:
                                  type: string
                                  format: cidr
                                except:
                                  type: array
                                  items:
                                    type: string
                                    format: cidr
                            nodeSelector:
                              type: object
                              properties:
                                matchExpressions:
                                  items:
                                    properties:
                                      key:
                                        type: string
                                      operator:
                                        enum:
                                          - In
                                          - NotIn
                                          - Exists
                                          - DoesNotExist
                                        type: string
                                      values:
                                        items:
                                          type: string
                                          pattern: "^(([A-Za-z0-9][-A-Za-z0-9_.]*)?[A-Za-z0-9])?$"
                                        type: array
                                    type: object
                                  type: array
                                matchLabels:
                                  additionalProperties:
                                    type: string
                                    pattern: "^(([A-Za-z0-9][-A-Za-z0-9_.]*)?[A-Za-z0-9])?$"
                                  type: object
                            group:
                              type: string
                            scope:
                              type: string
                              enum: [ 'Cluster', 'ClusterSet' ]
                      name:
                        type: string
                      enableLogging:
                        type: boolean
                      logLabel:
                        type: string
                        pattern: "^(([A-Za-z0-9][-A-Za-z0-9_.]{0,61})?[A-Za-z0-9])?$"
                egress:
                  type: array
                  items:
                    type: object
                    required:
                      - action
                    properties:
                      appliedTo:
                        type: array
                        items:
                          type: object
                          # Ensure that rule AppliedTo does not allow NamespaceSelector/IPBlock field
                          properties:
                            podSelector:
                              type: object
                              properties:
                                matchExpressions:
                                  type: array
                                  items:
                                    type: object
                                    properties:
                                      key:
                                        type: string
                                      operator:
                                        enum:
                                          - In
                                          - NotIn
                                          - Exists
                                          - DoesNotExist
                                        type: string
                                      values:
                                        type: array
                                        items:
                                          type: string
                                          pattern: "^(([A-Za-z0-9][-A-Za-z0-9_.]*)?[A-Za-z0-9])?$"
                                matchLabels:
                                  additionalProperties:
                                    type: string
                                    pattern: "^(([A-Za-z0-9][-A-Za-z0-9_.]*)?[A-Za-z0-9])?$"
                                  type: object
                            group:
                              type: string
                      # Ensure that Action field allows only ALLOW, DROP, REJECT and PASS values
                      action:
                        type: string
                        enum: [ 'Allow', 'Drop', 'Reject', 'Pass' ]
                      ports:
                        type: array
                        items:
                          type: object
                          properties:
                            protocol:
                              type: string
                              enum: [ 'TCP', 'UDP', 'SCTP' ]
                            port:
                              x-kubernetes-int-or-string: true
                            endPort:
                              type: integer
                            sourcePort:
                              type: integer
                            sourceEndPort:
                              type: integer
                      protocols:
                        type: array
                        items:
                          type: object
                          oneOf:
                            - required: [ icmp ]
                            - required: [ igmp ]
                          properties:
                            icmp:
                              type: object
                              properties:
                                icmpType:
                                  type: integer
                                  minimum: 0
                                  maximum: 255
                                icmpCode:
                                  type: integer
                                  minimum: 0
                                  maximum: 255
                            igmp:
                              type: object
                              properties:
                                igmpType:
                                  type: integer
                                  # Only IGMP reports are igmpType in egress rules,
                                  # 0x12 is IGMP report V1, 0x16 is IGMP report v2, 0x22 is IGMP report v3.
                                  # It will match all IGMP report types if igmpType is not set.
                                  enum: [ 0x12, 0x16, 0x22 ]
                                groupAddress:
                                  type: string
                                  oneOf:
                                    - format: ipv4
                                    - format: ipv6
                      l7Protocols:
                        type: array
                        items:
                          type: object
                          oneOf:
                            - required: [ http ]
                            - required: [ tls ]
                          properties:
                            http:
                              type: object
                              properties:
                                host:
                                  type: string
                                method:
                                  type: string
                                  enum: [ 'GET', 'POST', 'PUT', 'HEAD', 'DELETE', 'TRACE', 'OPTIONS', 'CONNECT', 'PATCH' ]
                                path:
                                  type: string
                            tls:
                              type: object
                              properties:
                                sni:
                                  type: string
                      to:
                        type: array
                        items:
                          type: object
                          properties:
                            podSelector:
                              type: object
                              properties:
                                matchExpressions:
                                  type: array
                                  items:
                                    type: object
                                    properties:
                                      key:
                                        type: string
                                      operator:
                                        enum:
                                          - In
                                          - NotIn
                                          - Exists
                                          - DoesNotExist
                                        type: string
                                      values:
                                        type: array
                                        items:
                                          type: string
                                          pattern: "^(([A-Za-z0-9][-A-Za-z0-9_.]*)?[A-Za-z0-9])?$"
                                matchLabels:
                                  additionalProperties:
                                    type: string
                                    pattern: "^(([A-Za-z0-9][-A-Za-z0-9_.]*)?[A-Za-z0-9])?$"
                                  type: object
                            namespaceSelector:
                              type: object
                              properties:
                                matchExpressions:
                                  type: array
                                  items:
                                    type: object
                                    properties:
                                      key:
                                        type: string
                                      operator:
                                        enum:
                                          - In
                                          - NotIn
                                          - Exists
                                          - DoesNotExist
                                        type: string
                                      values:
                                        type: array
                                        items:
                                          type: string
                                          pattern: "^(([A-Za-z0-9][-A-Za-z0-9_.]*)?[A-Za-z0-9])?$"
                                matchLabels:
                                  additionalProperties:
                                    type: string
                                    pattern: "^(([A-Za-z0-9][-A-Za-z0-9_.]*)?[A-Za-z0-9])?$"
                                  type: object
                            externalEntitySelector:
                              type: object
                              properties:
                                matchExpressions:
                                  type: array
                                  items:
                                    type: object
                                    properties:
                                      key:
                                        type: string
                                      operator:
                                        enum:
                                          - In
                                          - NotIn
                                          - Exists
                                          - DoesNotExist
                                        type: string
                                      values:
                                        type: array
                                        items:
                                          type: string
                                          pattern: "^(([A-Za-z0-9][-A-Za-z0-9_.]*)?[A-Za-z0-9])?$"
                                matchLabels:
                                  additionalProperties:
                                    type: string
                                    pattern: "^(([A-Za-z0-9][-A-Za-z0-9_.]*)?[A-Za-z0-9])?$"
                                  type: object
                            ipBlock:
                              type: object
                              properties:
                                cidr:
                                  type: string
                                  format: cidr
                                except:
                                  type: array
                                  items:
                                    type: string
                                    format: cidr
                            fqdn:
                              type: string
                            nodeSelector:
                              type: object
                              properties:
                                matchExpressions:
                                  items:
                                    properties:
                                      key:
                                        type: string
                                      operator:
                                        enum:
                                          - In
                                          - NotIn
                                          - Exists
                                          - DoesNotExist
                                        type: string
                                      values:
                                        items:
                                          type: string
                                          pattern: "^(([A-Za-z0-9][-A-Za-z0-9_.]*)?[A-Za-z0-9])?$"
                                        type: array
                                    type: object
                                  type: array
                                matchLabels:
                                  additionalProperties:
                                    type: string
                                    pattern: "^(([A-Za-z0-9][-A-Za-z0-9_.]*)?[A-Za-z0-9])?$"
                                  type: object
                            group:
                              type: string
                      toServices:
                        type: array
                        items:
                          type: object
                          required:
                            - name
                          properties:
                            name:
                              type: string
                            namespace:
                              type: string
                            scope:
                              type: string
                      name:
                        type: string
                      enableLogging:
                        type: boolean
                      logLabel:
                        type: string
                        pattern: "^(([A-Za-z0-9][-A-Za-z0-9_.]{0,61})?[A-Za-z0-9])?$"
            status:
              type: object
              properties:
                phase:
                  type: string
                observedGeneration:
                  type: integer
                currentNodesRealized:
                  type: integer
                desiredNodesRealized:
                  type: integer
                conditions:
                  type: array
                  items:
                    type: object
                    properties:
                      type:
                        type: string
                      status:
                        type: string
                      lastTransitionTime:
                        type: string
                      reason:
                        type: string
                      message:
                        type: string
      subresources:
        status: { }
  scope: Namespaced
  names:
    plural: networkpolicies
    singular: networkpolicy
    kind: NetworkPolicy
    shortNames:
      - annp
      # Deprecated shortName and shall be removed in Antrea v1.14.0
      - anp

---
# Source: antrea/crds/nodelatencymonitor.yaml
apiVersion: apiextensions.k8s.io/v1
kind: CustomResourceDefinition
metadata:
  name: nodelatencymonitors.crd.antrea.io
spec:
  group: crd.antrea.io
  versions:
    - name: v1alpha1
      served: true
      storage: true
      schema:
        openAPIV3Schema:
          type: object
          required:
            - spec
          properties:
            spec:
              type: object
              required:
                - pingIntervalSeconds
              properties:
                pingIntervalSeconds:
                  type: integer
                  format: int32
                  minimum: 1
                  description: "Ping interval in seconds, must be at least 1."
                  default: 60
            metadata:
              type: object
              properties:
                name:
                  type: string
                  pattern: '^default$'
      additionalPrinterColumns:
        - description: Specifies the interval between pings.
          jsonPath: .spec.pingIntervalSeconds
          name: PingIntervalSeconds
          type: string
        - jsonPath: .metadata.creationTimestamp
          name: Age
          type: date
  scope: Cluster
  names:
    plural: nodelatencymonitors
    singular: nodelatencymonitor
    kind: NodeLatencyMonitor
    shortNames:
      - nlm

---
# Source: antrea/crds/packetcapture.yaml
apiVersion: apiextensions.k8s.io/v1
kind: CustomResourceDefinition
metadata:
  name: packetcaptures.crd.antrea.io
  labels:
    app: antrea
spec:
  group: crd.antrea.io
  versions:
    - name: v1alpha1
      served: true
      storage: true
      additionalPrinterColumns:
        - jsonPath: .spec.source.pod
          description: The name of the source Pod.
          name: Source-Pod
          type: string
          priority: 10
        - jsonPath: .spec.destination.pod
          description: The name of the destination Pod.
          name: Destination-Pod
          type: string
          priority: 10
        - jsonPath: .spec.source.ip
          description: The IP address of the source.
          name: Source-IP
          type: string
          priority: 10
        - jsonPath: .spec.destination.ip
          description: The IP address of the destination.
          name: Destination-IP
          type: string
          priority: 10
        - jsonPath: .spec.timeout
          description: Timeout in seconds.
          name: Timeout
          type: integer
          priority: 10
        - jsonPath: .metadata.creationTimestamp
          name: Age
          type: date
      schema:
        openAPIV3Schema:
          type: object
          required:
            - spec
          properties:
            spec:
              type: object
              required:
                - source
                - captureConfig
                - destination
              anyOf:
                - properties:
                    source:
                      required: [pod]
                - properties:
                    destination:
                      required: [pod]
              properties:
                source:
                  type: object
                  oneOf:
                    - required:
                      - pod
                    - required:
                      - ip
                  properties:
                    pod:
                      type: object
                      required:
                        - name
                      properties:
                        namespace:
                          type: string
                          default: default
                        name:
                          type: string
                    ip:
                      type: string
                      format: ipv4
                destination:
                  type: object
                  oneOf:
                    - required:
                      - pod
                    - required:
                      - ip
                  properties:
                    pod:
                      type: object
                      required:
                        - name
                      properties:
                        namespace:
                          type: string
                          default: default
                        name:
                          type: string
                    ip:
                      type: string
                      format: ipv4
                packet:
                  type: object
                  properties:
                    ipFamily:
                      type: string
                      enum: [IPv4]
                      default: IPv4
                    protocol:
                      x-kubernetes-int-or-string: true
                    transportHeader:
                      type: object
                      properties:
                        udp:
                          type: object
                          properties:
                            srcPort:
                              type: integer
                              minimum: 1
                              maximum: 65535
                            dstPort:
                              type: integer
                              minimum: 1
                              maximum: 65535
                        tcp:
                          type: object
                          properties:
                            srcPort:
                              type: integer
                              minimum: 1
                              maximum: 65535
                            dstPort:
                              type: integer
                              minimum: 1
                              maximum: 65535

                timeout:
                  type: integer
                  minimum: 1
                  maximum: 300
                  default: 60
                captureConfig:
                  type: object
                  oneOf:
                    - required:
                      - firstN
                  properties:
                    firstN:
                      type: object
                      required:
                        - number
                      properties:
                        number:
                          type: integer
                          format: int32
                fileServer:
                  type: object
                  properties:
                    url:
                      type: string
                      pattern: 'sftp:\/\/[\w-_./]+:\d+'
            status:
              type: object
              properties:
                numberCaptured:
                  type: integer
                filePath:
                  type: string
                conditions:
                  type: array
                  items:
                    type: object
                    properties:
                      type:
                        type: string
                      status:
                        type: string
                      lastTransitionTime:
                        type: string
                      reason:
                        type: string
                      message:
                        type: string
      subresources:
        status: {}
  scope: Cluster
  names:
    plural: packetcaptures
    singular: packetcapture
    kind: PacketCapture
    shortNames:
      - pcap

---
# Source: antrea/crds/supportbundlecollection.yaml
apiVersion: apiextensions.k8s.io/v1
kind: CustomResourceDefinition
metadata:
  name: supportbundlecollections.crd.antrea.io
spec:
  group: crd.antrea.io
  versions:
    - name: v1alpha1
      served: true
      storage: true
      schema:
        openAPIV3Schema:
          type: object
          properties:
            spec:
              type: object
              required:
                - fileServer
                - authentication
              anyOf:
                - required:
                    - nodes
                - required:
                    - externalNodes
              properties:
                nodes:
                  type: object
                  properties:
                    nodeNames:
                      type: array
                      items:
                        type: string
                    nodeSelector:
                      type: object
                      properties:
                        matchExpressions:
                          items:
                            properties:
                              key:
                                type: string
                              operator:
                                enum:
                                  - In
                                  - NotIn
                                  - Exists
                                  - DoesNotExist
                                type: string
                              values:
                                items:
                                  type: string
                                  pattern: "^(([A-Za-z0-9][-A-Za-z0-9_.]*)?[A-Za-z0-9])?$"
                                type: array
                            type: object
                          type: array
                        matchLabels:
                          x-kubernetes-preserve-unknown-fields: true
                externalNodes:
                  type: object
                  required:
                    - namespace
                  properties:
                    namespace:
                      type: string
                    nodeNames:
                      type: array
                      items:
                        type: string
                    nodeSelector:
                      type: object
                      properties:
                        matchExpressions:
                          items:
                            properties:
                              key:
                                type: string
                              operator:
                                enum:
                                  - In
                                  - NotIn
                                  - Exists
                                  - DoesNotExist
                                type: string
                              values:
                                items:
                                  type: string
                                  pattern: "^(([A-Za-z0-9][-A-Za-z0-9_.]*)?[A-Za-z0-9])?$"
                                type: array
                            type: object
                          type: array
                        matchLabels:
                          x-kubernetes-preserve-unknown-fields: true
                expirationMinutes:
                  type: integer
                  default: 60
                sinceTime:
                  type: string
                  format: duration
                fileServer:
                  type: object
                  properties:
                    url:
                      type: string
                authentication:
                  type: object
                  properties:
                    authType:
                      type: string
                      enum: ["BearerToken", "APIKey", "BasicAuthentication"]
                    authSecret:
                      type: object
                      properties:
                        name:
                          type: string
                        namespace:
                          type: string
            status:
              type: object
              properties:
                collectedNodes:
                  type: integer
                desiredNodes:
                  type: integer
                conditions:
                  type: array
                  items:
                    type: object
                    properties:
                      type:
                        type: string
                      status:
                        type: string
                      lastTransitionTime:
                        type: string
                      reason:
                        type: string
                      message:
                        type: string
      subresources:
        status: {}
  scope: Cluster
  names:
    plural: supportbundlecollections
    singular: supportbundlecollection
    kind: SupportBundleCollection
    shortNames:
      - sbc

---
# Source: antrea/crds/tier.yaml
apiVersion: apiextensions.k8s.io/v1
kind: CustomResourceDefinition
metadata:
  name: tiers.crd.antrea.io
  labels:
    app: antrea
spec:
  group: crd.antrea.io
  versions:
    - name: v1beta1
      served: true
      storage: true
      additionalPrinterColumns:
        - name: Priority
          type: integer
          description: The Priority of this Tier relative to other Tiers.
          jsonPath: .spec.priority
        - name: Age
          type: date
          jsonPath: .metadata.creationTimestamp
      schema:
        openAPIV3Schema:
          type: object
          properties:
            spec:
              required:
                - priority
              type: object
              properties:
                priority:
                  type: integer
                  minimum: 0
                  maximum: 255
                description:
                  type: string
  scope: Cluster
  names:
    plural: tiers
    singular: tier
    kind: Tier
    shortNames:
      - tr

---
# Source: antrea/crds/traceflow.yaml
apiVersion: apiextensions.k8s.io/v1
kind: CustomResourceDefinition
metadata:
  name: traceflows.crd.antrea.io
  labels:
    app: antrea
spec:
  group: crd.antrea.io
  versions:
    - name: v1beta1
      served: true
      storage: true
      additionalPrinterColumns:
        - jsonPath: .status.phase
          description: The phase of the Traceflow.
          name: Phase
          type: string
        - jsonPath: .spec.source.pod
          description: The name of the source Pod.
          name: Source-Pod
          type: string
          priority: 10
        - jsonPath: .spec.destination.pod
          description: The name of the destination Pod.
          name: Destination-Pod
          type: string
          priority: 10
        - jsonPath: .spec.destination.ip
          description: The IP address of the destination.
          name: Destination-IP
          type: string
          priority: 10
        - jsonPath: .spec.liveTraffic
          description: Trace live traffic.
          name: Live-Traffic
          type: boolean
          priority: 10
        - jsonPath: .spec.droppedOnly
          description: Capture only the dropped packet.
          name: Dropped-Only
          type: boolean
          priority: 10
        - jsonPath: .spec.timeout
          description: Timeout in seconds.
          name: Timeout
          type: integer
          priority: 10
        - jsonPath: .metadata.creationTimestamp
          name: Age
          type: date
      schema:
        openAPIV3Schema:
          type: object
          required:
            - spec
          properties:
            spec:
              type: object
              properties:
                source:
                  type: object
                  properties:
                    pod:
                      type: string
                    namespace:
                      type: string
                    ip:
                      type: string
                      oneOf:
                        - format: ipv4
                        - format: ipv6
                destination:
                  type: object
                  properties:
                    pod:
                      type: string
                    service:
                      type: string
                    namespace:
                      type: string
                    ip:
                      type: string
                      oneOf:
                        - format: ipv4
                        - format: ipv6
                packet:
                  type: object
                  properties:
                    ipHeader:
                      type: object
                      properties:
                        protocol:
                          type: integer
                          minimum: 0
                          maximum: 255
                        ttl:
                          type: integer
                          minimum: 0
                          maximum: 255
                        flags:
                          type: integer
                          minimum: 0
                          maximum: 7
                    ipv6Header:
                      type: object
                      properties:
                        nextHeader:
                          type: integer
                          minimum: 0
                          maximum: 65535
                        hopLimit:
                          type: integer
                          minimum: 0
                          maximum: 65535
                    transportHeader:
                      type: object
                      properties:
                        icmp:
                          type: object
                          properties:
                            id:
                              type: integer
                              minimum: 0
                              maximum: 65535
                            sequence:
                              type: integer
                              minimum: 0
                              maximum: 65535
                        udp:
                          type: object
                          properties:
                            srcPort:
                              type: integer
                              minimum: 1
                              maximum: 65535
                            dstPort:
                              type: integer
                              minimum: 1
                              maximum: 65535
                        tcp:
                          type: object
                          properties:
                            srcPort:
                              type: integer
                              minimum: 1
                              maximum: 65535
                            dstPort:
                              type: integer
                              minimum: 1
                              maximum: 65535
                            flags:
                              type: integer
                              minimum: 0
                              maximum: 255
                liveTraffic:
                  type: boolean
                droppedOnly:
                  type: boolean
                timeout:
                  type: integer
                  minimum: 1
                  maximum: 300
            status:
              type: object
              properties:
                reason:
                  type: string
                dataplaneTag:
                  type: integer
                phase:
                  type: string
                startTime:
                  type: string
                results:
                  type: array
                  items:
                    type: object
                    properties:
                      node:
                        type: string
                      role:
                        type: string
                      timestamp:
                        type: integer
                      observations:
                        type: array
                        items:
                          type: object
                          properties:
                            component:
                              type: string
                            componentInfo:
                              type: string
                            action:
                              type: string
                            pod:
                              type: string
                            dstMAC:
                              type: string
                            networkPolicy:
                              type: string
                            networkPolicyRule:
                              type: string
                            ttl:
                              type: integer
                              minimum: 0
                              maximum: 255
                            translatedSrcIP:
                              type: string
                            translatedDstIP:
                              type: string
                            tunnelDstIP:
                              type: string
                            egressIP:
                              type: string
                            egress:
                              type: string
                            egressNode:
                              type: string
                            srcPodIP:
                              type: string
                capturedPacket:
                  properties:
                    srcIP:
                      type: string
                    dstIP:
                      type: string
                    length:
                      type: integer
                      minimum: 0
                      maximum: 65535
                    ipHeader:
                      properties:
                        flags:
                          type: integer
                          minimum: 0
                          maximum: 7
                        protocol:
                          type: integer
                          minimum: 0
                          maximum: 255
                        ttl:
                          type: integer
                          minimum: 0
                          maximum: 255
                      type: object
                    ipv6Header:
                      properties:
                        hopLimit:
                          type: integer
                          minimum: 0
                          maximum: 65535
                        nextHeader:
                          type: integer
                          minimum: 0
                          maximum: 65535
                      type: object
                    transportHeader:
                      properties:
                        tcp:
                          properties:
                            dstPort:
                              type: integer
                              minimum: 1
                              maximum: 65535
                            srcPort:
                              type: integer
                              minimum: 1
                              maximum: 65535
                            flags:
                              type: integer
                              minimum: 0
                              maximum: 255
                          type: object
                        udp:
                          properties:
                            dstPort:
                              type: integer
                              minimum: 1
                              maximum: 65535
                            srcPort:
                              type: integer
                              minimum: 1
                              maximum: 65535
                          type: object
                        icmp:
                          properties:
                            id:
                              type: integer
                              minimum: 0
                              maximum: 65535
                            sequence:
                              type: integer
                              minimum: 0
                              maximum: 65535
                          type: object
                      type: object
                  type: object
      subresources:
        status: {}
  scope: Cluster
  names:
    plural: traceflows
    singular: traceflow
    kind: Traceflow
    shortNames:
      - tf

---
# Source: antrea/crds/trafficcontrol.yaml
apiVersion: apiextensions.k8s.io/v1
kind: CustomResourceDefinition
metadata:
  name: trafficcontrols.crd.antrea.io
spec:
  group: crd.antrea.io
  versions:
    - name: v1alpha2
      served: true
      storage: true
      schema:
        openAPIV3Schema:
          type: object
          required:
            - spec
          properties:
            spec:
              type: object
              required:
                - appliedTo
                - direction
                - action
                - targetPort
              properties:
                appliedTo:
                  type: object
                  properties:
                    podSelector:
                      type: object
                      properties:
                        matchExpressions:
                          type: array
                          items:
                            type: object
                            properties:
                              key:
                                type: string
                              operator:
                                enum:
                                  - In
                                  - NotIn
                                  - Exists
                                  - DoesNotExist
                                type: string
                              values:
                                type: array
                                items:
                                  type: string
                                  pattern: "^(([A-Za-z0-9][-A-Za-z0-9_.]*)?[A-Za-z0-9])?$"
                        matchLabels:
                          x-kubernetes-preserve-unknown-fields: true
                    namespaceSelector:
                      type: object
                      properties:
                        matchExpressions:
                          type: array
                          items:
                            type: object
                            properties:
                              key:
                                type: string
                              operator:
                                enum:
                                  - In
                                  - NotIn
                                  - Exists
                                  - DoesNotExist
                                type: string
                              values:
                                type: array
                                items:
                                  type: string
                                  pattern: "^(([A-Za-z0-9][-A-Za-z0-9_.]*)?[A-Za-z0-9])?$"
                        matchLabels:
                          x-kubernetes-preserve-unknown-fields: true
                direction:
                  type: string
                  enum:
                    - Ingress
                    - Egress
                    - Both
                action:
                  type: string
                  enum:
                    - Mirror
                    - Redirect
                targetPort:
                  type: object
                  oneOf:
                    - required: [ovsInternal]
                    - required: [device]
                    - required: [geneve]
                    - required: [vxlan]
                    - required: [gre]
                    - required: [erspan]
                  properties:
                    ovsInternal:
                      type: object
                      required:
                        - name
                      properties:
                        name:
                          type: string
                    device:
                      type: object
                      required:
                        - name
                      properties:
                        name:
                          type: string
                    geneve:
                      type: object
                      required:
                        - remoteIP
                      properties:
                        remoteIP:
                          type: string
                          oneOf:
                            - format: ipv4
                            - format: ipv6
                        vni:
                          type: integer
                          minimum: 0
                          maximum: 16777215
                        destinationPort:
                          type: integer
                          minimum: 1
                          maximum: 65535
                    vxlan:
                      type: object
                      required:
                        - remoteIP
                      properties:
                        remoteIP:
                          type: string
                          oneOf:
                            - format: ipv4
                            - format: ipv6
                        vni:
                          type: integer
                          minimum: 0
                          maximum: 16777215
                        destinationPort:
                          type: integer
                          minimum: 1
                          maximum: 65535
                    gre:
                      type: object
                      required:
                        - remoteIP
                      properties:
                        remoteIP:
                          type: string
                          oneOf:
                            - format: ipv4
                            - format: ipv6
                        key:
                          type: integer
                          minimum: 0
                          maximum: 4294967295
                    erspan:
                      type: object
                      required:
                        - remoteIP
                        - version
                      properties:
                        remoteIP:
                          type: string
                          oneOf:
                            - format: ipv4
                            - format: ipv6
                        sessionID:
                          type: integer
                          minimum: 0
                          maximum: 1023
                        version:
                          type: integer
                          enum:
                            - 1
                            - 2
                        index:
                          type: integer
                        dir:
                          type: integer
                          enum:
                            - 0
                            - 1
                        hardwareID:
                          type: integer
                returnPort:
                  type: object
                  oneOf:
                    - required: [ovsInternal]
                    - required: [device]
                    - required: [geneve]
                    - required: [vxlan]
                    - required: [gre]
                  properties:
                    ovsInternal:
                      type: object
                      required:
                        - name
                      properties:
                        name:
                          type: string
                    device:
                      type: object
                      required:
                        - name
                      properties:
                        name:
                          type: string
                    geneve:
                      type: object
                      required:
                        - remoteIP
                      properties:
                        remoteIP:
                          type: string
                          oneOf:
                            - format: ipv4
                            - format: ipv6
                        vni:
                          type: integer
                          minimum: 0
                          maximum: 16777215
                        destinationPort:
                          type: integer
                          minimum: 1
                          maximum: 65535
                    vxlan:
                      type: object
                      required:
                        - remoteIP
                      properties:
                        remoteIP:
                          type: string
                          oneOf:
                            - format: ipv4
                            - format: ipv6
                        vni:
                          type: integer
                          minimum: 0
                          maximum: 16777215
                        destinationPort:
                          type: integer
                          minimum: 1
                          maximum: 65535
                    gre:
                      type: object
                      required:
                        - remoteIP
                      properties:
                        remoteIP:
                          type: string
                          oneOf:
                            - format: ipv4
                            - format: ipv6
                        key:
                          type: integer
                          minimum: 0
                          maximum: 4294967295
      additionalPrinterColumns:
        - description: Specifies the direction of traffic that should be matched.
          jsonPath: .spec.direction
          name: Direction
          type: string
        - description: Specifies the action that should be taken for the traffic.
          jsonPath: .spec.action
          name: Action
          type: string
        - jsonPath: .metadata.creationTimestamp
          name: Age
          type: date
      subresources:
        status: {}
  scope: Cluster
  names:
    plural: trafficcontrols
    singular: trafficcontrol
    kind: TrafficControl
    shortNames:
      - tc

---
# Source: antrea/templates/agent/serviceaccount.yaml
apiVersion: v1
kind: ServiceAccount
metadata:
  name: antrea-agent
  namespace: kube-system
  labels:
    app: antrea
---
# Source: antrea/templates/antctl/serviceaccount.yaml
apiVersion: v1
kind: ServiceAccount
metadata:
  name: antctl
  namespace: kube-system
  labels:
    app: antrea
---
# Source: antrea/templates/controller/serviceaccount.yaml
apiVersion: v1
kind: ServiceAccount
metadata:
  name: antrea-controller
  namespace: kube-system
  labels:
    app: antrea
---
# Source: antrea/templates/agent/secret.yaml
apiVersion: v1
kind: Secret
metadata:
  name: antrea-agent-service-account-token
  namespace: kube-system
  annotations:
    kubernetes.io/service-account.name: antrea-agent
type: kubernetes.io/service-account-token
---
# Source: antrea/templates/antctl/secret.yaml
apiVersion: v1
kind: Secret
metadata:
  name: antctl-service-account-token
  namespace: kube-system
  annotations:
    kubernetes.io/service-account.name: antctl
type: kubernetes.io/service-account-token
---
# Source: antrea/templates/configmap.yaml
apiVersion: v1
kind: ConfigMap
metadata:
  name: antrea-config
  namespace: kube-system
  labels:
    app: antrea
data:
  antrea-agent.conf: |
    # FeatureGates is a map of feature names to bools that enable or disable experimental features.
    featureGates:
    # AllAlpha is a global toggle for alpha features. Per-feature key values override the default set by AllAlpha.
    #  AllAlpha: false

    # AllBeta is a global toggle for beta features. Per-feature key values override the default set by AllBeta.
    #  AllBeta: false

    # Enable AntreaProxy which provides ServiceLB for in-cluster Services in antrea-agent.
    # It should be enabled on Windows, otherwise NetworkPolicy will not take effect on
    # Service traffic. Note that this feature gate is deprecated since this feature was
    # promoted to GA in v1.14.
    #  AntreaProxy: true

    # Enable TopologyAwareHints in AntreaProxy. This requires AntreaProxy and EndpointSlice to be
    # enabled, otherwise this flag will not take effect.
    #  TopologyAwareHints: true

    # Enable ServiceTrafficDistribution in AntreaProxy. This requires AntreaProxy and EndpointSlice to be
    # enabled, otherwise this flag will not take effect.
    #  ServiceTrafficDistribution: true

    # Enable support for cleaning up stale UDP Service conntrack connections in AntreaProxy. This requires AntreaProxy to
    # be enabled, otherwise this flag will not take effect.
    #  CleanupStaleUDPSvcConntrack: true

    # Enable Traceflow which provides packet tracing feature to diagnose network issue.
    #  Traceflow: true

    # Enable PacketCapture feature which supports capturing packets to diagnose network issues.
    #  PacketCapture: false

    # Enable NodePortLocal feature to make the Pods reachable externally through NodePort
    #  NodePortLocal: true

    # Enable Antrea ClusterNetworkPolicy feature to complement K8s NetworkPolicy for cluster admins
    # to define security policies which apply to the entire cluster, and Antrea NetworkPolicy
    # feature that supports priorities, rule actions and externalEntities in the future.
    #  AntreaPolicy: true

    # Enable flowexporter which exports polled conntrack connections as IPFIX flow records from each
    # agent to a configured collector.
    #  FlowExporter: false

    # Enable collecting and exposing NetworkPolicy statistics.
    #  NetworkPolicyStats: true

    # Enable controlling SNAT IPs of Pod egress traffic.
    #  Egress: true

    # Enable AntreaIPAM, which can allocate IP addresses from IPPools. AntreaIPAM is required by the
    # bridging mode and allocates IPs to Pods in bridging mode. It is also required to use Antrea for
    # IPAM when configuring secondary network interfaces with Multus.
    #  AntreaIPAM: false

    # Enable multicast traffic.
    #  Multicast: true

    # Enable Antrea Multi-cluster features.
    #  Multicluster: false

    # Enable support for provisioning secondary network interfaces for Pods (using
    # Pod annotations). At the moment, Antrea can only create secondary network
    # interfaces using SR-IOV VFs on baremetal Nodes.
    #  SecondaryNetwork: false

    # Enable managing external IPs of Services of LoadBalancer type.
    #  ServiceExternalIP: false

    # Enable mirroring or redirecting the traffic Pods send or receive.
    #  TrafficControl: false

    # Enable certificate-based authentication for IPSec tunnel.
    #  IPsecCertAuth: false

    # Enable collecting support bundle files with SupportBundleCollection CRD.
    #  SupportBundleCollection: false

    # Enable users to protect their applications by specifying how they are allowed to communicate with others, taking
    # into account application context.
    #  L7NetworkPolicy: false

    # Allow users to specify the load balancer mode as DSR (Direct Server Return).
    #  LoadBalancerModeDSR: false

    # Enable Egress traffic shaping.
    #  EgressTrafficShaping: false

    # Allow users to allocate Egress IPs from a different subnet from the default Node subnet.
    #  EgressSeparateSubnet: false

    # Allow users to apply ClusterNetworkPolicy to Kubernetes Nodes.
    #  NodeNetworkPolicy: false

    # Enable L7FlowExporter on Pods and Namespaces to export the application layer flows such as HTTP flows.
    #  L7FlowExporter: false

    # Enable NodeLatencyMonitor to monitor the latency between Nodes.
    #  NodeLatencyMonitor: false

    # Allow users to initiate BGP process on selected Kubernetes Nodes and advertise Service IPs, Pod IPs and Egress IPs to
    # remote BGP peers.
    #  BGPPolicy: false

    # Name of the OpenVSwitch bridge antrea-agent will create and use.
    # Make sure it doesn't conflict with your existing OpenVSwitch bridges.
    ovsBridge: "br-int"

    # Datapath type to use for the OpenVSwitch bridge created by Antrea. At the moment, the only
    # supported value is 'system', which corresponds to the kernel datapath.
    #ovsDatapathType: system

    # Name of the interface antrea-agent will create and use for host <--> pod communication.
    # Make sure it doesn't conflict with your existing interfaces.
    hostGateway: "antrea-gw0"

    # Determines how traffic is encapsulated. It has the following options:
    # encap(default):    Inter-node Pod traffic is always encapsulated and Pod to external network
    #                    traffic is SNAT'd.
    # noEncap:           Inter-node Pod traffic is not encapsulated; Pod to external network traffic is
    #                    SNAT'd if noSNAT is not set to true. Underlying network must be capable of
    #                    supporting Pod traffic across IP subnets.
    # hybrid:            noEncap if source and destination Nodes are on the same subnet, otherwise encap.
    # networkPolicyOnly: Antrea enforces NetworkPolicy only, and utilizes CNI chaining and delegates Pod
    #                    IPAM and connectivity to the primary CNI.
    #
    trafficEncapMode: "noEncap"

    # Whether or not to SNAT (using the Node IP) the egress traffic from a Pod to the external network.
    # This option is for the noEncap traffic mode only, and the default value is false. In the noEncap
    # mode, if the cluster's Pod CIDR is reachable from the external network, then the Pod traffic to
    # the external network needs not be SNAT'd. In the networkPolicyOnly mode, antrea-agent never
    # performs SNAT and this option will be ignored; for other modes it must be set to false.
    noSNAT: false

    # Fully randomize source port mapping in SNAT rules used for egress traffic from Pods to the
    # external network.
    snatFullyRandomPorts: false

    # Tunnel protocols used for encapsulating traffic across Nodes. If WireGuard is enabled in trafficEncryptionMode,
    # this option will not take effect. Supported values:
    # - geneve (default)
    # - vxlan
    # - gre
    # - stt
    # Note that "gre" is not supported for IPv6 clusters (IPv6-only or dual-stack clusters).
    tunnelType: "geneve"

    # TunnelPort is the destination port for UDP and TCP based tunnel protocols (Geneve, VXLAN, and STT).
    # If zero, it will use the assigned IANA port for the protocol, i.e. 6081 for Geneve, 4789 for VXLAN,
    # and 7471 for STT.
    tunnelPort: 0

    # TunnelCsum determines whether to compute UDP encapsulation header (Geneve or VXLAN) checksums on outgoing
    # packets. For Linux kernel before Mar 2021, UDP checksum must be present to trigger GRO on the receiver for better
    # performance of Geneve and VXLAN tunnels. The issue has been fixed by
    # https://github.com/torvalds/linux/commit/89e5c58fc1e2857ccdaae506fb8bc5fed57ee063, thus computing UDP checksum is
    # no longer necessary.
    # It should only be set to true when you are using an unpatched Linux kernel and observing poor transfer performance.
    tunnelCsum: false

    # Determines how tunnel traffic is encrypted. Currently encryption only works with encap mode.
    # It has the following options:
    # - none (default):  Inter-node Pod traffic will not be encrypted.
    # - ipsec:           Enable IPsec (ESP) encryption for Pod traffic across Nodes. Antrea uses
    #                    Preshared Key (PSK) for IKE authentication. When IPsec tunnel is enabled,
    #                    the PSK value must be passed to Antrea Agent through an environment
    #                    variable: ANTREA_IPSEC_PSK.
    # - wireGuard:       Enable WireGuard for tunnel traffic encryption.
    trafficEncryptionMode: "none"

    # Enable bridging mode of Pod network on Nodes, in which the Node's transport interface is connected
    # to the OVS bridge, and cross-Node/VLAN traffic of AntreaIPAM Pods (Pods whose IP addresses are
    # allocated by AntreaIPAM from IPPools) is sent to the underlay network, and forwarded/routed by the
    # underlay network.
    # This option requires the `AntreaIPAM` feature gate to be enabled. At this moment, it supports only
    # IPv4 and Linux Nodes, and can be enabled only when `ovsDatapathType` is `system`,
    # `trafficEncapMode` is `noEncap`, and `noSNAT` is true.
    enableBridgingMode: false

    # Disable TX checksum offloading for container network interfaces. It's supposed to be set to true when the
    # datapath doesn't support TX checksum offloading, which causes packets to be dropped due to bad checksum.
    # It affects Pods running on Linux Nodes only.
    disableTXChecksumOffload: false

    # Default MTU to use for the host gateway interface and the network interface of each Pod.
    # If omitted, antrea-agent will discover the MTU of the Node's primary interface and
    # also adjust MTU to accommodate for tunnel encapsulation overhead (if applicable).
    # If the MTU is updated, the new value will only be applied to new workloads.
    defaultMTU: 0

    # packetInRate defines the OVS controller packet rate limits for different
    # features. All features will apply this rate-limit individually on packet-in
    # messages sent to antrea-agent. The number stands for the rate as packets per
    # second(pps) and the burst size will be automatically set to twice the rate.
    # When the rate and burst size are exceeded, new packets will be dropped.
    packetInRate: 500

    # wireGuard specifies WireGuard related configurations.
    wireGuard:
      # The port for WireGuard to receive traffic.
      port: 51820

    egress:
      # exceptCIDRs is a list of CIDR ranges to which outbound Pod traffic will not be SNAT'd by Egresses, e.g.
      # ["192.168.0.0/16", "172.16.0.0/12"].
      exceptCIDRs:
      # The maximum number of Egress IPs that can be assigned to a Node. It's useful when the Node network restricts
      # the number of secondary IPs a Node can have, e.g. EKS. It must not be greater than 255.
      maxEgressIPsPerNode: 255
      # Fully randomize source port mapping in Egress SNAT rules. This has no impact on the default SNAT
      # rules enforced by each Node for local Pod traffic. By default, we use the same value as for the
      # top-level snatFullyRandomPorts configuration, but this field can be used as an override.
      snatFullyRandomPorts:

    # ClusterIP CIDR range for Services. It's required when AntreaProxy is not enabled, and should be
    # set to the same value as the one specified by --service-cluster-ip-range for kube-apiserver. When
    # AntreaProxy is enabled, this parameter is not needed and will be ignored if provided.
    serviceCIDR: ""

    # ClusterIP CIDR range for IPv6 Services. It's required when using kube-proxy to provide IPv6 Service in a Dual-Stack
    # cluster or an IPv6 only cluster. The value should be the same as the configuration for kube-apiserver specified by
    # --service-cluster-ip-range. When AntreaProxy is enabled, this parameter is not needed.
    # No default value for this field.
    serviceCIDRv6: ""

    # The port for the antrea-agent APIServer to serve on.
    # Note that if it's set to another value, the `containerPort` of the `api` port of the
    # `antrea-agent` container must be set to the same value.
    apiPort: 10350

    # Enable metrics exposure via Prometheus. Initializes Prometheus metrics listener.
    enablePrometheusMetrics: true


    flowExporter:
      # Enable FlowExporter, a feature used to export polled conntrack connections as
      # IPFIX flow records from each agent to a configured collector. To enable this
      # feature, you need to set "enable" to true, and ensure that the FlowExporter
      # feature gate is also enabled.
      enable: false
      # Provide the IPFIX collector address as a string with format <HOST>:[<PORT>][:<PROTO>].
      # HOST can either be the DNS name, IP, or Service name of the Flow Collector. If
      # using an IP, it can be either IPv4 or IPv6. However, IPv6 address should be
      # wrapped with []. When the collector is running in-cluster as a Service, set
      # <HOST> to <Service namespace>/<Service name>. For example,
      # "flow-aggregator/flow-aggregator" can be provided to connect to the Antrea
      # Flow Aggregator Service.
      # If PORT is empty, we default to 4739, the standard IPFIX port.
      # If no PROTO is given, we consider "tls" as default. We support "tls", "tcp" and
      # "udp" protocols. "tls" is used for securing communication between flow exporter and
      # flow aggregator.
      flowCollectorAddr: "flow-aggregator/flow-aggregator:4739:tls"

      # Provide flow poll interval as a duration string. This determines how often the
      # flow exporter dumps connections from the conntrack module. Flow poll interval
      # should be greater than or equal to 1s (one second).
      # Valid time units are "ns", "us" (or "µs"), "ms", "s", "m", "h".
      flowPollInterval: "5s"

      # Provide the active flow export timeout, which is the timeout after which a flow
      # record is sent to the collector for active flows. Thus, for flows with a continuous
      # stream of packets, a flow record will be exported to the collector once the elapsed
      # time since the last export event is equal to the value of this timeout.
      # Valid time units are "ns", "us" (or "µs"), "ms", "s", "m", "h".
      activeFlowExportTimeout: "5s"

      # Provide the idle flow export timeout, which is the timeout after which a flow
      # record is sent to the collector for idle flows. A flow is considered idle if no
      # packet matching this flow has been observed since the last export event.
      # Valid time units are "ns", "us" (or "µs"), "ms", "s", "m", "h".
      idleFlowExportTimeout: "15s"

    nodePortLocal:
    # Enable NodePortLocal, a feature used to make Pods reachable using port forwarding on the host. To
    # enable this feature, you need to set "enable" to true.
      enable: false
    # Provide the port range used by NodePortLocal. When the NodePortLocal feature is enabled, a port
    # from that range will be assigned whenever a Pod's container defines a specific port to be exposed
    # (each container can define a list of ports as pod.spec.containers[].ports), and all Node traffic
    # directed to that port will be forwarded to the Pod.
      portRange: "61000-62000"

    # Provide the address of Kubernetes apiserver, to override any value provided in kubeconfig or
    # InClusterConfig. It is typically used when kube-proxy is not deployed (replaced by AntreaProxy).
    # Defaults to "". It must be a host string, a host:port pair, or a URL to the base of the apiserver.
    kubeAPIServerOverride: ""

    # Provide the address of DNS server, to override the kube-dns Service. It's used to resolve
    # hostnames in a FQDN policy.
    # Defaults to "". It must be a host string or a host:port pair of the DNS server (e.g. 10.96.0.10,
    # 10.96.0.10:53, [fd00:10:96::a]:53).
    dnsServerOverride: ""

    # fqdnCacheMinTTL helps address the issue of applications caching DNS response IPs beyond the TTL value for the DNS record.
    # It is used to enforce FQDN policy rules, ensuring that resolved IPs are included in datapath rules for as long as the application caches them.
    # Ideally, this value should be set to the maximum caching duration across all applications.
    fqdnCacheMinTTL: 0

    # Comma-separated list of Cipher Suites. If omitted, the default Go Cipher Suites will be used.
    # https://golang.org/pkg/crypto/tls/#pkg-constants
    # Note that TLS1.3 Cipher Suites cannot be added to the list. But the apiserver will always
    # prefer TLS1.3 Cipher Suites whenever possible.
    tlsCipherSuites: ""

    # TLS min version from: VersionTLS10, VersionTLS11, VersionTLS12, VersionTLS13.
    tlsMinVersion: ""

    # The name of the interface on Node which is used for tunneling or routing the traffic across Nodes.
    # If there are multiple IP addresses configured on the interface, the first one is used. The IP
    # address used for tunneling or routing traffic to remote Nodes is decided in the following order of
    # preference (from highest to lowest):
    # 1. transportInterface
    # 2. transportInterfaceCIDRs
    # 3. The Node IP
    transportInterface: ""

    multicast:
      # To enable Multicast, you need to set "enable" to true, and ensure that the
      # Multicast feature gate is also enabled (which is the default).
      enable: false

      # The names of the interfaces on Nodes that are used to forward multicast traffic.
      # Defaults to transport interface if not set.
      multicastInterfaces:

      # The versions of IGMP queries antrea-agent sends to Pods.
      # Valid versions are 1, 2 and 3.
      igmpQueryVersions:
      - 1
      - 2
      - 3

      # The interval at which the antrea-agent sends IGMP queries to Pods.
      # Valid time units are "ns", "us" (or "µs"), "ms", "s", "m", "h".
      igmpQueryInterval: "125s"

    # The network CIDRs of the interface on Node which is used for tunneling or routing the traffic across
    # Nodes. If there are multiple interfaces configured the same network CIDR, the first one is used. The
    # IP address used for tunneling or routing traffic to remote Nodes is decided in the following order of
    # preference (from highest to lowest):
    # 1. transportInterface
    # 2. transportInterfaceCIDRs
    # 3. The Node IP
    transportInterfaceCIDRs:

    # Option antreaProxy contains AntreaProxy related configuration options.
    antreaProxy:
      # To disable AntreaProxy, set this to false.
      enable: true
      # proxyAll tells antrea-agent to proxy all Service traffic, including NodePort, LoadBalancer, and ClusterIP traffic,
      # regardless of where they come from. Therefore, running kube-proxy is no longer required.
      # Note that this option is experimental. If kube-proxy is removed, option kubeAPIServerOverride must be used to access
      # apiserver directly.
      proxyAll: false
      # A string array of values which specifies the host IPv4/IPv6 addresses for NodePort. Values can be valid IP blocks.
      # (e.g. 1.2.3.0/24, 1.2.3.4/32). An empty string slice is meant to select all host IPv4/IPv6 addresses.
      # Note that the option is only valid when proxyAll is true.
      nodePortAddresses:
      # An array of string values to specify a list of Services which should be ignored by AntreaProxy (traffic to these
      # Services will not be load-balanced). Values can be a valid ClusterIP (e.g. 10.11.1.2) or a Service name
      # with Namespace (e.g. kube-system/kube-dns)
      skipServices:
      # When ProxyLoadBalancerIPs is set to false, AntreaProxy no longer load-balances traffic destined to the
      # External IPs of LoadBalancer Services. This is useful when the external LoadBalancer provides additional
      # capabilities (e.g. TLS termination) and it is desirable for Pod-to-ExternalIP traffic to be sent to the
      # external LoadBalancer instead of being load-balanced to an Endpoint directly by AntreaProxy.
      # Note that setting ProxyLoadBalancerIPs to false usually only makes sense when proxyAll is set to true and
      # kube-proxy is removed from the cluster, otherwise kube-proxy will still load-balance this traffic.
      proxyLoadBalancerIPs: true
      # The value of the "service.kubernetes.io/service-proxy-name" label for AntreaProxy to match. If it is set,
      # then AntreaProxy will only handle Services with the label that equals the provided value. If it is not set,
      # then AntreaProxy will only handle Services without the "service.kubernetes.io/service-proxy-name" label,
      # but ignore Services with the label no matter what is the value.
      serviceProxyName: ""
      # Determines how external traffic is processed when it's load balanced across Nodes by default.
      # It has the following options:
      # - nat (default): External traffic is SNAT'd when it's load balanced across Nodes to ensure symmetric path.
      # - dsr:           External traffic is never SNAT'd. Backend Pods running on Nodes that are not the ingress Node
      #                  can reply to clients directly, bypassing the ingress Node.
      # A Service's load balancer mode can be overridden by annotating it with `service.antrea.io/load-balancer-mode`.
      defaultLoadBalancerMode: "nat"

    # IPsec tunnel related configurations.
    ipsec:
      # The authentication mode of IPsec tunnel. It has the following options:
      # - psk (default): Use pre-shared key (PSK) for IKE authentication.
      # - cert:          Use CA-signed certificates for IKE authentication. This option requires the `IPsecCertAuth`
      #                  feature gate to be enabled.
      authenticationMode: "psk"

    multicluster:
    # Enable Antrea Multi-cluster Gateway to support cross-cluster traffic.
    # This feature is supported only with encap mode.
      enableGateway: false
    # The Namespace where Antrea Multi-cluster Controller is running.
    # The default is antrea-agent's Namespace.
      namespace: ""
    # Enable Multi-cluster NetworkPolicy (ingress rules).
    # Multi-cluster Gateway must be enabled to enable StretchedNetworkPolicy.
      enableStretchedNetworkPolicy: false
    # Enable Pod to Pod connectivity.
      enablePodToPodConnectivity: false
    # Determines how cross-cluster traffic is encrypted.
    # It has the following options:
    # - none (default):  Cross-cluster traffic will not be encrypted.
    # - wireGuard:       Use WireGuard to encrypt traffic.
      trafficEncryptionMode: "none"
    # WireGuard tunnel configuration for cross-cluster traffic.
    # It only works when multicluster.trafficEncryptionMode is wireGuard.
      wireGuard:
        # WireGuard tunnel port for cross-cluster traffic.
        port: 51821

    # Log rotation configuration for audit logs.
    auditLogging:
      # MaxSize is the maximum size in MB of a log file before it gets rotated.
      maxSize: 500
      # MaxBackups is the maximum number of old log files to retain. If set to 0,
      # all log files will be retained (unless MaxAge causes them to be deleted).
      maxBackups: 3
      # MaxAge is the maximum number of days to retain old log files based on the
      # timestamp encoded in their filename. If set to 0, old log files are not
      # removed based on age.
      maxAge: 28
      # Compress enables gzip compression on rotated files.
      compress: true
  antrea-cni.conflist: |
    {
        "cniVersion":"0.3.0",
        "name": "antrea",
        "plugins": [
            {
                "type": "antrea",
                "ipam": {
                    "type": "host-local"
                }
            }
            ,
            {
                "type": "portmap",
                "capabilities": {"portMappings": true}
            }
            ,
            {
                "type": "bandwidth",
                "capabilities": {"bandwidth": true}
            }
        ]
    }
  antrea-controller.conf: |
    # FeatureGates is a map of feature names to bools that enable or disable experimental features.
    featureGates:
    # AllAlpha is a global toggle for alpha features. Per-feature key values override the default set by AllAlpha.
    #  AllAlpha: false

    # AllBeta is a global toggle for beta features. Per-feature key values override the default set by AllBeta.
    #  AllBeta: false

    # Enable traceflow which provides packet tracing feature to diagnose network issue.
    #  Traceflow: true

    # Enable Antrea ClusterNetworkPolicy feature to complement K8s NetworkPolicy for cluster admins
    # to define security policies which apply to the entire cluster, and Antrea NetworkPolicy
    # feature that supports priorities, ExternalEntities, FQDN rules and more.
    #  AntreaPolicy: true

    # Enable collecting and exposing NetworkPolicy statistics.
    #  NetworkPolicyStats: true

    # Enable multicast traffic.
    #  Multicast: true

    # Enable controlling SNAT IPs of Pod egress traffic.
    #  Egress: true

    # Run Kubernetes NodeIPAMController with Antrea.
    #  NodeIPAM: true

    # Enable AntreaIPAM, which can allocate IP addresses from IPPools. AntreaIPAM is required by the
    # bridging mode and allocates IPs to Pods in bridging mode. It is also required to use Antrea for
    # IPAM when configuring secondary network interfaces with Multus.
    #  AntreaIPAM: false

    # Enable managing external IPs of Services of LoadBalancer type.
    #  ServiceExternalIP: false

    # Enable certificate-based authentication for IPSec tunnel.
    #  IPsecCertAuth: false

    # Enable managing ExternalNode for unmanaged VM/BM.
    #  ExternalNode: false

    # Enable collecting support bundle files with SupportBundleCollection CRD.
    #  SupportBundleCollection: false

    # Enable Antrea Multi-cluster features.
    #  Multicluster: false

    # Enable users to protect their applications by specifying how they are allowed to communicate with others, taking
    # into account application context.
    #  L7NetworkPolicy: false

    # Enable the use of Network Policy APIs (https://network-policy-api.sigs.k8s.io/api-overview) which helps administrators
    # set security postures for their clusters.
    #  AdminNetworkPolicy: false

    # The port for the antrea-controller APIServer to serve on.
    # Note that if it's set to another value, the `containerPort` of the `api` port of the
    # `antrea-controller` container must be set to the same value.
    apiPort: 10349

    # Enable metrics exposure via Prometheus. Initializes Prometheus metrics listener.
    enablePrometheusMetrics: true

    # Indicates whether to use auto-generated self-signed TLS certificate.
    # If false, a Secret named "antrea-controller-tls" must be provided with the following keys:
    #   ca.crt: <CA certificate>
    #   tls.crt: <TLS certificate>
    #   tls.key: <TLS private key>
    selfSignedCert: true

    # Comma-separated list of Cipher Suites. If omitted, the default Go Cipher Suites will be used.
    # https://golang.org/pkg/crypto/tls/#pkg-constants
    # Note that TLS1.3 Cipher Suites cannot be added to the list. But the apiserver will always
    # prefer TLS1.3 Cipher Suites whenever possible.
    tlsCipherSuites: ""

    # TLS min version from: VersionTLS10, VersionTLS11, VersionTLS12, VersionTLS13.
    tlsMinVersion: ""

    # File path of the certificate bundle for all the signers that is recognized for incoming client
    # certificates.
    clientCAFile: ""

    # Provide the address of Kubernetes apiserver, to override any value provided in kubeconfig or InClusterConfig.
    # It is typically used when kube-proxy is not deployed (replaced by AntreaProxy) and kube-controller-manager
    # does not run NodeIPAMController (replaced by Antrea NodeIPAM).
    # Defaults to "". It must be a host string, a host:port pair, or a URL to the base of the apiserver.
    kubeAPIServerOverride: ""

    nodeIPAM:
      # Enable the integrated Node IPAM controller within the Antrea controller.
      enableNodeIPAM: false
      # CIDR ranges for Pods in cluster. String array containing single CIDR range, or multiple ranges.
      # The CIDRs could be either IPv4 or IPv6. At most one CIDR may be specified for each IP family.
      # Value ignored when enableNodeIPAM is false.
      clusterCIDRs:
      # CIDR ranges for Services in cluster. It is not necessary to specify it when there is no overlap with clusterCIDRs.
      # Value ignored when enableNodeIPAM is false.
      serviceCIDR: ""
      serviceCIDRv6: ""
      # Mask size for IPv4 Node CIDR in IPv4 or dual-stack cluster. Value ignored when enableNodeIPAM is false
      # or when IPv4 Pod CIDR is not configured. Valid range is 16 to 30.
      nodeCIDRMaskSizeIPv4: 24
      # Mask size for IPv6 Node CIDR in IPv6 or dual-stack cluster. Value ignored when enableNodeIPAM is false
      # or when IPv6 Pod CIDR is not configured. Valid range is 64 to 126.
      nodeCIDRMaskSizeIPv6: 64

    ipsecCSRSigner:
      # Determines the auto-approve policy of Antrea CSR signer for IPsec certificates management.
      # If enabled, Antrea will auto-approve the CertificateSingingRequest (CSR) if its subject and x509 extensions
      # are permitted, and the requestor can be validated. If K8s `BoundServiceAccountTokenVolume` feature is enabled,
      # the Pod identity will also be validated to provide maximum security.
      # If set to false, Antrea will not auto-approve CertificateSingingRequests and they need to be approved
      # manually by `kubectl certificate approve`.
      autoApprove: true
      # Indicates whether to use auto-generated self-signed CA certificate.
      # If false, a Secret named "antrea-ipsec-ca" must be provided with the following keys:
      #   tls.crt: <CA certificate>
      #   tls.key: <CA private key>
      selfSignedCA: true

    multicluster:
      # Enable Multi-cluster NetworkPolicy.
      enableStretchedNetworkPolicy: false
---
# Source: antrea/templates/agent/clusterrole.yaml
kind: ClusterRole
apiVersion: rbac.authorization.k8s.io/v1
metadata:
  name: antrea-agent
  labels:
    app: antrea
rules:
  - apiGroups:
      - stats.antrea.io
    resources:
      - nodelatencystats
    verbs:
      - create
  - apiGroups:
      - ""
    resources:
      - nodes
    verbs:
      - get
      - watch
      - list
  - apiGroups:
      - ""
    resources:
      - nodes/status
    verbs:
      - patch
  - apiGroups:
      - ""
    resources:
      - pods
    verbs:
      - get
      - watch
      - list
  - apiGroups:
      - ""
    resources:
      - pods/status
    verbs:
      - patch
  - apiGroups:
      - ""
    resources:
      - endpoints
      - services
      - namespaces
    verbs:
      - get
      - watch
      - list
  - apiGroups:
      - discovery.k8s.io
    resources:
      - endpointslices
    verbs:
      - get
      - watch
      - list
  - apiGroups:
      - crd.antrea.io
    resources:
      - antreaagentinfos
    verbs:
      - get
      - update
  - apiGroups:
      - controlplane.antrea.io
    resources:
      - networkpolicies
      - appliedtogroups
      - addressgroups
    verbs:
      - get
      - watch
      - list
  - apiGroups:
      - controlplane.antrea.io
    resources:
      - egressgroups
    verbs:
      - get
      - watch
      - list
  - apiGroups:
      - controlplane.antrea.io
    resources:
      - nodestatssummaries
    verbs:
      - create
  - apiGroups:
      - controlplane.antrea.io
    resources:
      - networkpolicies/status
    verbs:
      - create
      - get
  - apiGroups:
      - controlplane.antrea.io
    resources:
      - supportbundlecollections
    verbs:
      - get
      - watch
      - list
  - apiGroups:
      - controlplane.antrea.io
    resources:
      - supportbundlecollections/status
    verbs:
      - create
  - apiGroups:
      - authentication.k8s.io
    resources:
      - tokenreviews
    verbs:
      - create
  - apiGroups:
      - authorization.k8s.io
    resources:
      - subjectaccessreviews
    verbs:
      - create
  # This is the content of built-in role kube-system/extension-apiserver-authentication-reader.
  # But it doesn't have list/watch permission before K8s v1.17.0 so the extension apiserver (antrea-agent) will
  # have permission issue after bumping up apiserver library to a version that supports dynamic authentication.
  # See https://github.com/kubernetes/kubernetes/pull/85375
  # To support K8s clusters older than v1.17.0, we grant the required permissions directly instead of relying on
  # the extension-apiserver-authentication role.
  - apiGroups:
      - ""
    resourceNames:
      - extension-apiserver-authentication
    resources:
      - configmaps
    verbs:
      - get
      - list
      - watch
  - apiGroups:
      - ""
    resources:
      - configmaps
    resourceNames:
      - antrea-ca
    verbs:
      - get
      - watch
      - list
  - apiGroups:
      - crd.antrea.io
    resources:
      - traceflows
      - traceflows/status
    verbs:
      - get
      - watch
      - list
      - update
      - patch
      - create
      - delete
  - apiGroups:
      - crd.antrea.io
    resources:
      - packetcaptures
    verbs:
      - get
      - watch
      - list
  - apiGroups:
      - crd.antrea.io
    resources:
      - packetcaptures/status
    verbs:
      - update
  - apiGroups:
      - crd.antrea.io
    resources:
      - egresses
    verbs:
      - get
      - watch
      - list
  - apiGroups:
      - crd.antrea.io
    resources:
      - egresses/status
    verbs:
      - update
  - apiGroups:
      - crd.antrea.io
    resources:
      - bgppolicies
      - externalippools
      - ippools
      - trafficcontrols
      - nodelatencymonitors
    verbs:
      - get
      - watch
      - list
  - apiGroups:
      - crd.antrea.io
    resources:
      - ippools/status
    verbs:
      - update
  - apiGroups:
      - k8s.cni.cncf.io
    resources:
      - network-attachment-definitions
    verbs:
      - get
      - list
      - watch
  - apiGroups:
    - certificates.k8s.io
    resources:
      - certificatesigningrequests
    verbs:
      - get
      - watch
      - list
      - create
  - apiGroups:
    - multicluster.crd.antrea.io
    resources:
    - gateways
    verbs:
    - get
    - list
    - watch
    - patch
  - apiGroups:
    - multicluster.crd.antrea.io
    resources:
    - clusterinfoimports
    - labelidentities
    verbs:
    - get
    - list
    - watch
  - apiGroups:
      - ""
    resources:
      - events
    verbs:
      - create
      - patch
      - update
  - apiGroups:
      - ""
    resources:
      - secrets
    resourceNames:
      - antrea-bgp-passwords
      - antrea-packetcapture-fileserver-auth
    verbs:
      - get
      - list
      - watch
---
# Source: antrea/templates/antctl/clusterrole.yaml
kind: ClusterRole
apiVersion: rbac.authorization.k8s.io/v1
metadata:
  name: antctl
  labels:
    app: antrea
rules:
  - apiGroups:
      - controlplane.antrea.io
    resources:
      - networkpolicies
      - appliedtogroups
      - addressgroups
    verbs:
      - get
      - list
  - apiGroups:
      - controlplane.antrea.io
    resources:
      - networkpolicyevaluation
    verbs:
      - create
  - apiGroups:
      - stats.antrea.io
    resources:
      - networkpolicystats
      - antreaclusternetworkpolicystats
      - antreanetworkpolicystats
    verbs:
      - get
      - list
  - apiGroups:
      - system.antrea.io
    resources:
      - controllerinfos
    verbs:
      - get
  - apiGroups:
      - system.antrea.io
    resources:
      - supportbundles
    verbs:
      - create
      - get
  - apiGroups:
      - system.antrea.io
    resources:
      - supportbundles/download
    verbs:
      - get
  - nonResourceURLs:
      - /agentinfo
      - /addressgroups
      - /appliedtogroups
      - /loglevel
      - /networkpolicies
      - /ovsflows
      - /ovstracing
      - /podinterfaces
      - /featuregates
      - /serviceexternalip
      - /metrics
      - /debug/pprof
      - /debug/pprof/*
    verbs:
      - get
  - apiGroups:
      - crd.antrea.io
    resources:
      - antreacontrollerinfos
      - antreaagentinfos
    verbs:
      - get
      - list
  - apiGroups:
      - ""
    resources:
      - pods
    verbs:
      - list
  - apiGroups:
      - ""
    resources:
      - nodes
    verbs:
      - get
      - list
  - apiGroups:
      - apps
    resources:
      - daemonsets
      - deployments
      - replicasets
    verbs:
      - list
  - apiGroups:
      - ""
    resources:
      - configmaps
    resourceNames:
      - antrea-config
      - antrea-ca
      - antrea-ipsec-ca
      - antrea-cluster-identity
    verbs:
      - get
---
# Source: antrea/templates/cluster-identity-reader/clusterrolebinding.yaml
kind: ClusterRole
apiVersion: rbac.authorization.k8s.io/v1
metadata:
  name: antrea-cluster-identity-reader
  labels:
    app: antrea
rules:
  - apiGroups:
      - ""
    resources:
      - configmaps
    resourceNames:
      - antrea-cluster-identity
    verbs:
      - get
---
# Source: antrea/templates/controller/clusterrole.yaml
kind: ClusterRole
apiVersion: rbac.authorization.k8s.io/v1
metadata:
  name: antrea-controller
  labels:
    app: antrea
rules:
  - apiGroups:
      - ""
    resources:
      - pods
      - services
      - namespaces
      - configmaps
    verbs:
      - get
      - watch
      - list
  - apiGroups:
      - ""
    resources:
      - nodes
    verbs:
      - get
      - watch
      - list
      - patch
  - apiGroups:
      - ""
    resources:
      - services/status
    verbs:
      - update
  - apiGroups:
      - networking.k8s.io
    resources:
      - networkpolicies
    verbs:
      - get
      - watch
      - list
  - apiGroups:
      - authentication.k8s.io
    resources:
      - tokenreviews
    verbs:
      - create
  - apiGroups:
      - authorization.k8s.io
    resources:
      - subjectaccessreviews
    verbs:
      - create
  - apiGroups:
      - apiextensions.k8s.io
    resources:
      - customresourcedefinitions
    verbs:
      - get
      - list
      - update
  # This is the content of built-in role kube-system/extension-apiserver-authentication-reader.
  # But it doesn't have list/watch permission before K8s v1.17.0 so the extension apiserver (antrea-controller) will
  # have permission issue after bumping up apiserver library to a version that supports dynamic authentication.
  # See https://github.com/kubernetes/kubernetes/pull/85375
  # To support K8s clusters older than v1.17.0, we grant the required permissions directly instead of relying on
  # the extension-apiserver-authentication role.
  - apiGroups:
      - ""
    resourceNames:
      - extension-apiserver-authentication
    resources:
      - configmaps
    verbs:
      - get
      - list
      - watch
  - apiGroups:
      - ""
    resources:
      - configmaps
    resourceNames:
      - antrea-ca
      - antrea-ipsec-ca
      - antrea-cluster-identity
    verbs:
      - get
      - update
  - apiGroups:
      - ""
    resources:
      - secrets
    resourceNames:
      - antrea-controller-tls
      - antrea-ipsec-ca
    verbs:
      - get
      - update
      - watch
      - list
  - apiGroups:
      - ""
    resources:
      - configmaps
      - secrets
    verbs:
      - create
  - apiGroups:
      - apiregistration.k8s.io
    resources:
      - apiservices
    verbs:
      - list
      - update
  - apiGroups:
      - admissionregistration.k8s.io
    resources:
      - mutatingwebhookconfigurations
      - validatingwebhookconfigurations
    verbs:
      - list
      - update
  - apiGroups:
    - certificates.k8s.io
    resources:
    - certificatesigningrequests
    verbs:
    - get
    - list
    - watch
  - apiGroups:
    - certificates.k8s.io
    resources:
    - certificatesigningrequests/approval
    - certificatesigningrequests/status
    verbs:
    - update
  - apiGroups:
    - certificates.k8s.io
    resources:
    - signers
    resourceNames:
    - antrea.io/antrea-agent-ipsec-tunnel
    verbs:
    - approve
    - sign
  - apiGroups:
      - crd.antrea.io
    resources:
      - antreacontrollerinfos
    verbs:
      - get
      - create
      - update
      - delete
  - apiGroups:
      - crd.antrea.io
    resources:
      - antreaagentinfos
    verbs:
      - list
      - create
      - delete
  - apiGroups:
      - crd.antrea.io
    resources:
      - clusternetworkpolicies
      - networkpolicies
    verbs:
      - get
      - watch
      - list
      - update
      - patch
      - create
      - delete
  - apiGroups:
      - crd.antrea.io
    resources:
      - clusternetworkpolicies/status
      - networkpolicies/status
    verbs:
      - update
  - apiGroups:
      - crd.antrea.io
    resources:
      - tiers
    verbs:
      - get
      - watch
      - list
      - update
      - patch
      - create
      - delete
  - apiGroups:
      - crd.antrea.io
    resources:
      - traceflows
      - traceflows/status
    verbs:
      - get
      - watch
      - list
      - update
      - patch
      - create
      - delete
  - apiGroups:
      - crd.antrea.io
    resources:
      - externalentities
      - clustergroups
      - groups
    verbs:
      - get
      - watch
      - list
      - update
      - patch
      - create
      - delete
  - apiGroups:
      - crd.antrea.io
    resources:
      - clustergroups/status
      - groups/status
      - egresses/status
    verbs:
      - update
  - apiGroups:
      - crd.antrea.io
    resources:
      - egresses
    verbs:
      - get
      - watch
      - list
      - update
      - patch
  - apiGroups:
      - crd.antrea.io
    resources:
      - externalippools
      - ippools
    verbs:
      - get
      - watch
      - list
  - apiGroups:
      - crd.antrea.io
    resources:
      - externalippools/status
      - ippools/status
    verbs:
      - update
      - patch
  - apiGroups:
      - crd.antrea.io
    resources:
      - externalnodes
    verbs:
      - get
      - watch
      - list
  - apiGroups:
      - apps
    resources:
      - statefulsets
    verbs:
      - get
      - list
      - watch
  - apiGroups:
      - crd.antrea.io
    resources:
      - supportbundlecollections
    verbs:
      - get
      - watch
      - list
  - apiGroups:
      - crd.antrea.io
    resources:
      - supportbundlecollections/status
    verbs:
      - update
  - apiGroups:
      - multicluster.crd.antrea.io
    resources:
      - labelidentities
    verbs:
      - get
      - list
      - watch
  - apiGroups:
      - policy.networking.k8s.io
    resources:
      - adminnetworkpolicies
      - baselineadminnetworkpolicies
    verbs:
      - get
      - list
      - watch
---
# Source: antrea/templates/crds-rbac/clusterroles.yaml
apiVersion: rbac.authorization.k8s.io/v1
kind: ClusterRole
metadata:
  name: aggregate-antrea-policies-edit
  labels:
    app: antrea
    # Add these permissions to the "admin" and "edit" default roles.
    rbac.authorization.k8s.io/aggregate-to-admin: "true"
    rbac.authorization.k8s.io/aggregate-to-edit: "true"
rules:
- apiGroups: ["crd.antrea.io"]
  resources: ["clusternetworkpolicies", "networkpolicies"]
  verbs: ["get", "list", "watch", "create", "update", "patch", "delete"]
---
# Source: antrea/templates/crds-rbac/clusterroles.yaml
kind: ClusterRole
apiVersion: rbac.authorization.k8s.io/v1
metadata:
  name: aggregate-antrea-policies-view
  labels:
    app: antrea
    # Add these permissions to the "view" default role.
    rbac.authorization.k8s.io/aggregate-to-view: "true"
rules:
- apiGroups: ["crd.antrea.io"]
  resources: ["clusternetworkpolicies", "networkpolicies"]
  verbs: ["get", "list", "watch"]
---
# Source: antrea/templates/crds-rbac/clusterroles.yaml
apiVersion: rbac.authorization.k8s.io/v1
kind: ClusterRole
metadata:
  name: aggregate-traceflows-edit
  labels:
    app: antrea
    # Add these permissions to the "admin" and "edit" default roles.
    rbac.authorization.k8s.io/aggregate-to-admin: "true"
    rbac.authorization.k8s.io/aggregate-to-edit: "true"
rules:
- apiGroups: ["crd.antrea.io"]
  resources: ["traceflows"]
  verbs: ["get", "list", "watch", "create", "update", "patch", "delete"]
---
# Source: antrea/templates/crds-rbac/clusterroles.yaml
kind: ClusterRole
apiVersion: rbac.authorization.k8s.io/v1
metadata:
  name: aggregate-traceflows-view
  labels:
    app: antrea
    # Add these permissions to the "view" default role.
    rbac.authorization.k8s.io/aggregate-to-view: "true"
rules:
- apiGroups: ["crd.antrea.io"]
  resources: ["traceflows"]
  verbs: ["get", "list", "watch"]
---
# Source: antrea/templates/crds-rbac/clusterroles.yaml
apiVersion: rbac.authorization.k8s.io/v1
kind: ClusterRole
metadata:
  name: aggregate-antrea-clustergroups-edit
  labels:
    app: antrea
    # Add these permissions to the "admin" and "edit" default roles.
    rbac.authorization.k8s.io/aggregate-to-admin: "true"
    rbac.authorization.k8s.io/aggregate-to-edit: "true"
rules:
- apiGroups: ["crd.antrea.io"]
  resources: ["clustergroups"]
  verbs: ["get", "list", "watch", "create", "update", "patch", "delete"]
---
# Source: antrea/templates/crds-rbac/clusterroles.yaml
kind: ClusterRole
apiVersion: rbac.authorization.k8s.io/v1
metadata:
  name: aggregate-antrea-clustergroups-view
  labels:
    app: antrea
    # Add these permissions to the "view" default role.
    rbac.authorization.k8s.io/aggregate-to-view: "true"
rules:
- apiGroups: ["crd.antrea.io"]
  resources: ["clustergroups"]
  verbs: ["get", "list", "watch"]
---
# Source: antrea/templates/agent/clusterrolebinding.yaml
kind: ClusterRoleBinding
apiVersion: rbac.authorization.k8s.io/v1
metadata:
  name: antrea-agent
  labels:
    app: antrea
roleRef:
  apiGroup: rbac.authorization.k8s.io
  kind: ClusterRole
  name: antrea-agent
subjects:
  - kind: ServiceAccount
    name: antrea-agent
    namespace: kube-system
---
# Source: antrea/templates/antctl/clusterrolebinding.yaml
apiVersion: rbac.authorization.k8s.io/v1
kind: ClusterRoleBinding
metadata:
  labels:
    app: antrea
  name: antctl
roleRef:
  apiGroup: rbac.authorization.k8s.io
  kind: ClusterRole
  name: antctl
subjects:
  - kind: ServiceAccount
    name: antctl
    namespace: kube-system
---
# Source: antrea/templates/controller/clusterrolebinding.yaml
kind: ClusterRoleBinding
apiVersion: rbac.authorization.k8s.io/v1
metadata:
  name: antrea-controller
  labels:
    app: antrea
roleRef:
  apiGroup: rbac.authorization.k8s.io
  kind: ClusterRole
  name: antrea-controller
subjects:
  - kind: ServiceAccount
    name: antrea-controller
    namespace: kube-system
---
# Source: antrea/templates/controller/service.yaml
apiVersion: v1
kind: Service
metadata:
  name: antrea
  namespace: kube-system
  labels:
    app: antrea
spec:
  ports:
    - port: 443
      protocol: TCP
      targetPort: api
  selector:
    app: antrea
    component: antrea-controller
---
# Source: antrea/templates/agent/daemonset.yaml
apiVersion: apps/v1
kind: DaemonSet
metadata:
  name: antrea-agent
  namespace: kube-system
  labels:
    app: antrea
    component: antrea-agent
spec:
  selector:
    matchLabels:
      app: antrea
      component: antrea-agent
  updateStrategy:
    type: RollingUpdate
  template:
    metadata:
      annotations:
        # Starting with v1.21, Kubernetes supports default container annotation.
        # Using "kubectl logs/exec/attach/cp" doesn't have to specify "-c antrea-agent" when troubleshooting.
        kubectl.kubernetes.io/default-container: antrea-agent
        # Automatically restart Pods with a RollingUpdate if the ConfigMap changes
        # See https://helm.sh/docs/howto/charts_tips_and_tricks/#automatically-roll-deployments
<<<<<<< HEAD
        checksum/config: 8fcf2d1a8618ed9883a6a65b639c3f1b8edefa5ca03fe1e3e8b4d35925a4c550
=======
        checksum/config: d5912db1ec029b1a335f401b7bec529db08f165c5a9e96baa2f8a23f336d9f3f
>>>>>>> 18e9111d
      labels:
        app: antrea
        component: antrea-agent
    spec:
      hostNetwork: true
      priorityClassName: system-node-critical
      nodeSelector:
        kubernetes.io/os: linux
      tolerations:
        - key: CriticalAddonsOnly
          operator: Exists
        - effect: NoSchedule
          operator: Exists
        - effect: NoExecute
          operator: Exists
      serviceAccountName: antrea-agent
      initContainers:
        - name: install-cni
          image: "antrea/antrea-agent-ubuntu:latest"
          imagePullPolicy: IfNotPresent
          resources:
            requests:
              cpu: 100m
          command: ["install_cni"]
          securityContext:
            capabilities:
              add:
                - SYS_MODULE
          env:
            # SKIP_CNI_BINARIES takes in values as a comma separated list of
            # binaries that need to be skipped for installation, e.g. "portmap, bandwidth".
            - name: SKIP_CNI_BINARIES
              value: ""
          volumeMounts:
          - name: antrea-config
            mountPath: /etc/antrea/antrea-cni.conflist
            subPath: antrea-cni.conflist
            readOnly: true
          - name: host-cni-conf
            mountPath: /host/etc/cni/net.d
          - name: host-cni-bin
            mountPath: /host/opt/cni/bin
          # For loading the OVS kernel module.
          - name: host-lib-modules
            mountPath: /lib/modules
            readOnly: true
          # For changing the default permissions of the run directory.
          - name: host-var-run-antrea
            mountPath: /var/run/antrea
      containers:
        - name: antrea-agent
          image: "antrea/antrea-agent-ubuntu:latest"
          imagePullPolicy: IfNotPresent
          command: ["antrea-agent"]
          # Log to both "/var/log/antrea/" and stderr (so "kubectl logs" can work).-
          args:
            - "--config=/etc/antrea/antrea-agent.conf"
            - "--logtostderr=false"
            - "--log_dir=/var/log/antrea"
            - "--alsologtostderr"
            - "--log_file_max_size=100"
            - "--log_file_max_num=4"
          env:
            # Provide pod and node information for clusterinformation CRD.
            - name: POD_NAME
              valueFrom:
                fieldRef:
                  fieldPath: metadata.name
            - name: POD_NAMESPACE
              valueFrom:
                fieldRef:
                  fieldPath: metadata.namespace
            - name: NODE_NAME
              valueFrom:
                fieldRef:
                  fieldPath: spec.nodeName
          resources:
            requests:
              cpu: 200m
          ports:
            - containerPort: 10350
              name: api
              protocol: TCP
          livenessProbe:
            httpGet:
              host: localhost
              path: /livez
              port: api
              scheme: HTTPS
            initialDelaySeconds: 10
            timeoutSeconds: 5
            periodSeconds: 10
            failureThreshold: 5
          readinessProbe:
            httpGet:
              host: localhost
              path: /readyz
              port: api
              scheme: HTTPS
            initialDelaySeconds: 5
            timeoutSeconds: 5
            periodSeconds: 10
            # In large-scale clusters, it may take up to 40~50 seconds for the antrea-agent to reconnect to the antrea
            # Service after the antrea-controller restarts. The antrea-agent shouldn't be reported as NotReady in this
            # scenario, otherwise the DaemonSet controller would restart all agents at once, as opposed to performing a
            # rolling update. Set failureThreshold to 8 so it can tolerate 70s of disconnection.
            failureThreshold: 8
          securityContext:
            privileged: true
          volumeMounts:
          - name: antrea-config
            mountPath: /etc/antrea/antrea-agent.conf
            subPath: antrea-agent.conf
            readOnly: true
          - name: host-var-run-antrea
            mountPath: /var/run/antrea
          - name: host-var-run-antrea
            mountPath: /var/run/openvswitch
            subPath: openvswitch
          # host-local IPAM stores allocated IP addresses as files in /var/lib/cni/networks/$NETWORK_NAME.
          # Mount a sub-directory of host-var-run-antrea to it for persistence of IP allocation.
          - name: host-var-run-antrea
            mountPath: /var/lib/cni
            subPath: cni
          # We need to mount both the /proc directory and the /var/run/netns directory so that
          # antrea-agent can open the network namespace path when setting up Pod
          # networking. Different container runtimes may use /proc or /var/run/netns when invoking
          # the CNI commands. Docker uses /proc and containerd uses /var/run/netns.
          - name: host-var-log-antrea
            mountPath: /var/log/antrea
          - name: host-proc
            mountPath: /host/proc
            readOnly: true
          - name: host-var-run-netns
            mountPath: /host/var/run/netns
            readOnly: true
            # When a container is created, a mount point for the network namespace is added under
            # /var/run/netns on the host, which needs to be propagated to the antrea-agent container.
            mountPropagation: HostToContainer
          - name: xtables-lock
            mountPath: /run/xtables.lock
        - name: antrea-ovs
          image: "antrea/antrea-agent-ubuntu:latest"
          imagePullPolicy: IfNotPresent
          resources:
            requests:
              cpu: 200m
          command: ["start_ovs"]
          args:
            - "--log_file_max_size=100"
            - "--log_file_max_num=4"
          securityContext:
            capabilities:
              add:
                - SYS_NICE
                - NET_ADMIN
                - SYS_ADMIN
                - IPC_LOCK
          livenessProbe:
            exec:
              # docker CRI doesn't honor timeoutSeconds, add "timeout" to the command as a workaround.
              # https://github.com/kubernetes/kubernetes/issues/51901
              command:
                - /bin/sh
                - -c
                - timeout 10 container_liveness_probe ovs
            initialDelaySeconds: 5
            timeoutSeconds: 10
            periodSeconds: 10
            failureThreshold: 5
          volumeMounts:
          - name: host-var-run-antrea
            mountPath: /var/run/openvswitch
            subPath: openvswitch
          - name: host-var-log-antrea
            mountPath: /var/log/openvswitch
            subPath: openvswitch
      volumes:
        - name: antrea-config
          configMap:
            name: antrea-config
        - name: host-cni-conf
          hostPath:
            path: /etc/cni/net.d
        - name: host-cni-bin
          hostPath:
            path: /home/kubernetes/bin
        - name: host-proc
          hostPath:
            path: /proc
        - name: host-var-run-netns
          hostPath:
            path: /var/run/netns
        - name: host-var-run-antrea
          hostPath:
            path: /var/run/antrea
            # we use subPath to create run subdirectories for different component (e.g. OVS) and
            # subPath requires the base volume to exist
            type: DirectoryOrCreate
        - name: host-var-log-antrea
          hostPath:
            path: /var/log/antrea
            # we use subPath to create logging subdirectories for different component (e.g. OVS)
            type: DirectoryOrCreate
        - name: host-lib-modules
          hostPath:
            path: /lib/modules
        - name: xtables-lock
          hostPath:
            path: /run/xtables.lock
            type: FileOrCreate
---
# Source: antrea/templates/controller/deployment.yaml
apiVersion: apps/v1
kind: Deployment
metadata:
  name: antrea-controller
  namespace: kube-system
  labels:
    app: antrea
    component: antrea-controller
spec:
  strategy:
    # Ensure the existing Pod is stopped before the new one is created.
    type: Recreate
  selector:
    matchLabels:
      app: antrea
      component: antrea-controller
  replicas: 1
  template:
    metadata:
      annotations:
        # Automatically restart Pod if the ConfigMap changes
        # See https://helm.sh/docs/howto/charts_tips_and_tricks/#automatically-roll-deployments
<<<<<<< HEAD
        checksum/config: 8fcf2d1a8618ed9883a6a65b639c3f1b8edefa5ca03fe1e3e8b4d35925a4c550
=======
        checksum/config: d5912db1ec029b1a335f401b7bec529db08f165c5a9e96baa2f8a23f336d9f3f
>>>>>>> 18e9111d
      labels:
        app: antrea
        component: antrea-controller
    spec:
      nodeSelector:
        kubernetes.io/os: linux
      hostNetwork: true
      priorityClassName: system-cluster-critical
      tolerations:
        - key: CriticalAddonsOnly
          operator: Exists
        - effect: NoSchedule
          key: node-role.kubernetes.io/master
        - effect: NoSchedule
          key: node-role.kubernetes.io/control-plane
        - effect: NoExecute
          key: node.kubernetes.io/unreachable
          operator: Exists
          tolerationSeconds: 0
      serviceAccountName: antrea-controller
      containers:
        - name: antrea-controller
          image: "antrea/antrea-controller-ubuntu:latest"
          imagePullPolicy: IfNotPresent
          resources:
            requests:
              cpu: 200m
              memory: 100Mi
          command: ["antrea-controller"]
          # Log to both "/var/log/antrea/" and stderr (so "kubectl logs" can work).
          args:
            - "--config=/etc/antrea/antrea-controller.conf"
            - "--logtostderr=false"
            - "--log_dir=/var/log/antrea"
            - "--alsologtostderr"
            - "--log_file_max_size=100"
            - "--log_file_max_num=4"
          env:
            # Provide pod and node information for clusterinformation CRD.
            - name: POD_NAME
              valueFrom:
                fieldRef:
                  fieldPath: metadata.name
            - name: POD_NAMESPACE
              valueFrom:
                fieldRef:
                  fieldPath: metadata.namespace
            - name: NODE_NAME
              valueFrom:
                fieldRef:
                  fieldPath: spec.nodeName
            # Provide ServiceAccount name for validation webhook.
            - name: SERVICEACCOUNT_NAME
              valueFrom:
                fieldRef:
                  fieldPath: spec.serviceAccountName
            - name: ANTREA_CONFIG_MAP_NAME
              value: antrea-config
          ports:
            - containerPort: 10349
              name: api
              protocol: TCP
          readinessProbe:
            httpGet:
              host: localhost
              path: /readyz
              port: api
              scheme: HTTPS
            initialDelaySeconds: 5
            timeoutSeconds: 5
            periodSeconds: 10
            failureThreshold: 5
          livenessProbe:
            httpGet:
              host: localhost
              path: /livez
              port: api
              scheme: HTTPS
            timeoutSeconds: 5
            periodSeconds: 10
            failureThreshold: 5
          volumeMounts:
            - name: antrea-config
              mountPath: /etc/antrea/antrea-controller.conf
              subPath: antrea-controller.conf
              readOnly: true
            - name: antrea-controller-tls
              mountPath: /var/run/antrea/antrea-controller-tls
            - name: host-var-log-antrea
              mountPath: /var/log/antrea
      volumes:
        - name: antrea-config
          configMap:
            name: antrea-config
        # Make it optional as we only read it when selfSignedCert=false.
        - name: antrea-controller-tls
          secret:
            secretName: antrea-controller-tls
            defaultMode: 0400
            optional: true
        - name: host-var-log-antrea
          hostPath:
            path: /var/log/antrea
            type: DirectoryOrCreate
---
# Source: antrea/templates/controller/apiservices.yaml
apiVersion: apiregistration.k8s.io/v1
kind: APIService
metadata:
  name: v1beta2.controlplane.antrea.io
  labels:
    app: antrea
    served-by: antrea-controller
spec:
  group: controlplane.antrea.io
  groupPriorityMinimum: 100
  version: v1beta2
  versionPriority: 100
  service:
    name: antrea
    namespace: kube-system
---
# Source: antrea/templates/controller/apiservices.yaml
apiVersion: apiregistration.k8s.io/v1
kind: APIService
metadata:
  name: v1beta1.system.antrea.io
  labels:
    app: antrea
    served-by: antrea-controller
spec:
  group: system.antrea.io
  groupPriorityMinimum: 100
  version: v1beta1
  versionPriority: 100
  service:
    name: antrea
    namespace: kube-system
---
# Source: antrea/templates/controller/apiservices.yaml
apiVersion: apiregistration.k8s.io/v1
kind: APIService
metadata:
  name: v1alpha1.stats.antrea.io
  labels:
    app: antrea
    served-by: antrea-controller
spec:
  group: stats.antrea.io
  groupPriorityMinimum: 100
  version: v1alpha1
  versionPriority: 100
  service:
    name: antrea
    namespace: kube-system
---
# Source: antrea/templates/webhooks/mutating/crdmutator.yaml
apiVersion: admissionregistration.k8s.io/v1
kind: MutatingWebhookConfiguration
metadata:
  name: "crdmutator.antrea.io"
  labels:
    app: antrea
    served-by: antrea-controller
webhooks:
  - name: "acnpmutator.antrea.io"
    clientConfig:
      service:
        name: "antrea"
        namespace: kube-system
        path: "/mutate/acnp"
    rules:
      - operations: ["CREATE", "UPDATE"]
        apiGroups: ["crd.antrea.io"]
        apiVersions: ["v1beta1"]
        resources: ["clusternetworkpolicies"]
        scope: "Cluster"
    admissionReviewVersions: ["v1", "v1beta1"]
    sideEffects: None
    timeoutSeconds: 5
  - name: "annpmutator.antrea.io"
    clientConfig:
      service:
        name: "antrea"
        namespace: kube-system
        path: "/mutate/annp"
    rules:
      - operations: ["CREATE", "UPDATE"]
        apiGroups: ["crd.antrea.io"]
        apiVersions: ["v1beta1"]
        resources: ["networkpolicies"]
        scope: "Namespaced"
    admissionReviewVersions: ["v1", "v1beta1"]
    sideEffects: None
    timeoutSeconds: 5
---
# Source: antrea/templates/webhooks/validating/crdvalidator.yaml
apiVersion: admissionregistration.k8s.io/v1
kind: ValidatingWebhookConfiguration
metadata:
  name: "crdvalidator.antrea.io"
  labels:
    app: antrea
    served-by: antrea-controller
webhooks:
  - name: "tiervalidator.antrea.io"
    clientConfig:
      service:
        name: "antrea"
        namespace: kube-system
        path: "/validate/tier"
    rules:
      - operations: ["CREATE", "UPDATE", "DELETE"]
        apiGroups: ["crd.antrea.io"]
        apiVersions: ["v1beta1"]
        resources: ["tiers"]
        scope: "Cluster"
    admissionReviewVersions: ["v1", "v1beta1"]
    sideEffects: None
    timeoutSeconds: 5
  - name: "acnpvalidator.antrea.io"
    clientConfig:
      service:
        name: "antrea"
        namespace: kube-system
        path: "/validate/acnp"
    rules:
      - operations: ["CREATE", "UPDATE"]
        apiGroups: ["crd.antrea.io"]
        apiVersions: ["v1beta1"]
        resources: ["clusternetworkpolicies"]
        scope: "Cluster"
    admissionReviewVersions: ["v1", "v1beta1"]
    sideEffects: None
    timeoutSeconds: 5
  - name: "annpvalidator.antrea.io"
    clientConfig:
      service:
        name: "antrea"
        namespace: kube-system
        path: "/validate/annp"
    rules:
      - operations: ["CREATE", "UPDATE"]
        apiGroups: ["crd.antrea.io"]
        apiVersions: ["v1beta1"]
        resources: ["networkpolicies"]
        scope: "Namespaced"
    admissionReviewVersions: ["v1", "v1beta1"]
    sideEffects: None
    timeoutSeconds: 5
  - name: "anpvalidator.antrea.io"
    clientConfig:
      service:
        name: "antrea"
        namespace: kube-system
        path: "/validate/anp"
    rules:
      - operations: ["CREATE", "UPDATE"]
        apiGroups: ["policy.networking.k8s.io"]
        apiVersions: ["v1alpha1"]
        resources: ["adminnetworkpolicies"]
    admissionReviewVersions: ["v1", "v1beta1"]
    sideEffects: None
    timeoutSeconds: 5
  - name: "banpvalidator.antrea.io"
    clientConfig:
      service:
        name: "antrea"
        namespace: kube-system
        path: "/validate/banp"
    rules:
      - operations: ["CREATE", "UPDATE"]
        apiGroups: ["policy.networking.k8s.io"]
        apiVersions: ["v1alpha1"]
        resources: ["baselineadminnetworkpolicies"]
    admissionReviewVersions: ["v1", "v1beta1"]
    sideEffects: None
    timeoutSeconds: 5
  - name: "clustergroupvalidator.antrea.io"
    clientConfig:
      service:
        name: "antrea"
        namespace: kube-system
        path: "/validate/clustergroup"
    rules:
      - operations: ["CREATE", "UPDATE"]
        apiGroups: ["crd.antrea.io"]
        apiVersions: ["v1beta1"]
        resources: ["clustergroups"]
        scope: "Cluster"
    admissionReviewVersions: ["v1", "v1beta1"]
    sideEffects: None
    timeoutSeconds: 5
  - name: "groupvalidator.antrea.io"
    clientConfig:
      service:
        name: "antrea"
        namespace: "kube-system"
        path: "/validate/group"
    rules:
      - operations: [ "CREATE", "UPDATE" ]
        apiGroups: [ "crd.antrea.io" ]
        apiVersions: [ "v1beta1" ]
        resources: [ "groups" ]
        scope: "Namespaced"
    admissionReviewVersions: [ "v1", "v1beta1" ]
    sideEffects: None
    timeoutSeconds: 5
  - name: "externalippoolvalidator.antrea.io"
    clientConfig:
      service:
        name: "antrea"
        namespace: kube-system
        path: "/validate/externalippool"
    rules:
      - operations: ["CREATE", "UPDATE"]
        apiGroups: ["crd.antrea.io"]
        apiVersions: ["v1alpha2", "v1beta1"]
        resources: ["externalippools"]
        scope: "Cluster"
    admissionReviewVersions: ["v1", "v1beta1"]
    sideEffects: None
    timeoutSeconds: 5
  - name: "egressvalidator.antrea.io"
    clientConfig:
      service:
        name: "antrea"
        namespace: kube-system
        path: "/validate/egress"
    rules:
      - operations: ["CREATE", "UPDATE"]
        apiGroups: ["crd.antrea.io"]
        apiVersions: ["v1beta1"]
        resources: ["egresses"]
        scope: "Cluster"
    admissionReviewVersions: ["v1", "v1beta1"]
    sideEffects: None
    timeoutSeconds: 5
  - name: "ippoolvalidator.antrea.io"
    clientConfig:
      service:
        name: "antrea"
        namespace: kube-system
        path: "/validate/ippool"
    rules:
      - operations: ["CREATE", "UPDATE", "DELETE"]
        apiGroups: ["crd.antrea.io"]
        apiVersions: ["v1beta1"]
        resources: ["ippools"]
        scope: "Cluster"
    admissionReviewVersions: ["v1", "v1beta1"]
    sideEffects: None
    timeoutSeconds: 5
  - name: "supportbundlecollectionvalidator.antrea.io"
    clientConfig:
      service:
        name: "antrea"
        namespace: kube-system
        path: "/validate/supportbundlecollection"
    rules:
      - operations: ["UPDATE", "DELETE"]
        apiGroups: ["crd.antrea.io"]
        apiVersions: ["v1alpha1"]
        resources: ["supportbundlecollections"]
        scope: "Cluster"
    admissionReviewVersions: ["v1", "v1beta1"]
    sideEffects: None
    timeoutSeconds: 5
  - name: "traceflowvalidator.antrea.io"
    clientConfig:
      service:
        name: "antrea"
        namespace: kube-system
        path: "/validate/traceflow"
    rules:
      - operations: ["CREATE", "UPDATE"]
        apiGroups: ["crd.antrea.io"]
        apiVersions: ["v1beta1"]
        resources: ["traceflows"]
        scope: "Cluster"
    admissionReviewVersions: ["v1", "v1beta1"]
    sideEffects: None
    timeoutSeconds: 5<|MERGE_RESOLUTION|>--- conflicted
+++ resolved
@@ -5389,11 +5389,7 @@
         kubectl.kubernetes.io/default-container: antrea-agent
         # Automatically restart Pods with a RollingUpdate if the ConfigMap changes
         # See https://helm.sh/docs/howto/charts_tips_and_tricks/#automatically-roll-deployments
-<<<<<<< HEAD
         checksum/config: 8fcf2d1a8618ed9883a6a65b639c3f1b8edefa5ca03fe1e3e8b4d35925a4c550
-=======
-        checksum/config: d5912db1ec029b1a335f401b7bec529db08f165c5a9e96baa2f8a23f336d9f3f
->>>>>>> 18e9111d
       labels:
         app: antrea
         component: antrea-agent
@@ -5629,11 +5625,7 @@
       annotations:
         # Automatically restart Pod if the ConfigMap changes
         # See https://helm.sh/docs/howto/charts_tips_and_tricks/#automatically-roll-deployments
-<<<<<<< HEAD
         checksum/config: 8fcf2d1a8618ed9883a6a65b639c3f1b8edefa5ca03fe1e3e8b4d35925a4c550
-=======
-        checksum/config: d5912db1ec029b1a335f401b7bec529db08f165c5a9e96baa2f8a23f336d9f3f
->>>>>>> 18e9111d
       labels:
         app: antrea
         component: antrea-controller
