--- conflicted
+++ resolved
@@ -70,11 +70,7 @@
 	defer data.deletePodAndWait(defaultTimeout, nginx)
 	require.NoError(t, err)
 	require.NoError(t, data.podWaitForRunning(defaultTimeout, nginx, testNamespace))
-<<<<<<< HEAD
-	svc, err := data.createNginxClusterIPService(true, ipFamily)
-=======
 	svc, err := data.createNginxClusterIPService("", true, ipFamily)
->>>>>>> 8290759a
 	defer data.deleteServiceAndWait(defaultTimeout, nginx)
 	require.NoError(t, err)
 	_, err = data.createNginxLoadBalancerService(true, ingressIPs, ipFamily)
@@ -144,13 +140,10 @@
 	svc, err := data.createService(busybox, 80, 80, map[string]string{"antrea-e2e": "busybox"}, false, corev1.ServiceTypeClusterIP, ipFamily)
 	defer data.deleteServiceAndWait(defaultTimeout, busybox)
 	require.NoError(t, err)
-<<<<<<< HEAD
-=======
-
-	// Hold on to make sure that the Service is realized.
-	time.Sleep(3 * time.Second)
-
->>>>>>> 8290759a
+
+	// Hold on to make sure that the Service is realized.
+	time.Sleep(3 * time.Second)
+
 	stdout, stderr, err := data.runCommandFromPod(testNamespace, busybox, busyboxContainerName, []string{"nc", svc.Spec.ClusterIP, "80", "-w", "1", "-e", "ls", "/"})
 	require.NoError(t, err, fmt.Sprintf("ipFamily: %v\nstdout: %s\nstderr: %s\n", *ipFamily, stdout, stderr))
 }
@@ -180,11 +173,7 @@
 	require.NoError(t, data.createNginxPod(nginx, nodeName))
 	nginxIPs, err := data.podWaitForIPs(defaultTimeout, nginx, testNamespace)
 	require.NoError(t, err)
-<<<<<<< HEAD
-	_, err = data.createNginxClusterIPService(false, ipFamily)
-=======
 	_, err = data.createNginxClusterIPService("", false, ipFamily)
->>>>>>> 8290759a
 	defer data.deleteServiceAndWait(defaultTimeout, nginx)
 	require.NoError(t, err)
 
@@ -198,16 +187,6 @@
 		nginxIP = nginxIPs.ipv6.String()
 	} else {
 		nginxIP = nginxIPs.ipv4.String()
-<<<<<<< HEAD
-	}
-
-	keywords := make(map[int]string)
-	if *ipFamily == corev1.IPv6Protocol {
-		keywords[42] = fmt.Sprintf("nat(dst=[%s]:80)", nginxIP) // endpointNATTable
-	} else {
-		keywords[42] = fmt.Sprintf("nat(dst=%s:80)", nginxIP) // endpointNATTable
-=======
->>>>>>> 8290759a
 	}
 
 	keywords := make(map[int]string)
@@ -260,11 +239,7 @@
 	} else {
 		nginxIP = nginxIPs.ipv4.String()
 	}
-<<<<<<< HEAD
-	svc, err := data.createNginxClusterIPService(false, ipFamily)
-=======
 	svc, err := data.createNginxClusterIPService("", false, ipFamily)
->>>>>>> 8290759a
 	defer data.deleteServiceAndWait(defaultTimeout, nginx)
 	require.NoError(t, err)
 	_, err = data.createNginxLoadBalancerService(false, ingressIPs, ipFamily)
@@ -323,13 +298,9 @@
 
 	require.NoError(t, data.deleteService(nginx))
 	require.NoError(t, data.deleteService(nginxLBService))
-<<<<<<< HEAD
-	time.Sleep(time.Second)
-=======
-
-	// Hold on to make sure that the Service is realized.
-	time.Sleep(3 * time.Second)
->>>>>>> 8290759a
+
+	// Hold on to make sure that the Service is realized.
+	time.Sleep(3 * time.Second)
 
 	groupOutput, _, err = data.runCommandFromPod(metav1.NamespaceSystem, agentName, "antrea-agent", []string{"ovs-ofctl", "dump-groups", defaultBridgeName})
 	require.NoError(t, err)
