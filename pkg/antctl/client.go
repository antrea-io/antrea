// Copyright 2019 Antrea Authors
//
// Licensed under the Apache License, Version 2.0 (the "License");
// you may not use this file except in compliance with the License.
// You may obtain a copy of the License at
//
//     http://www.apache.org/licenses/LICENSE-2.0
//
// Unless required by applicable law or agreed to in writing, software
// distributed under the License is distributed on an "AS IS" BASIS,
// WITHOUT WARRANTIES OR CONDITIONS OF ANY KIND, either express or implied.
// See the License for the specific language governing permissions and
// limitations under the License.

package antctl

import (
	"bytes"
	"fmt"
	"io"
	"net"
	"net/url"
	"os"
	"time"

	"k8s.io/apimachinery/pkg/runtime/serializer"
	genericapiserver "k8s.io/apiserver/pkg/server"
	"k8s.io/client-go/rest"
	"k8s.io/client-go/tools/clientcmd"

<<<<<<< HEAD
	"github.com/vmware-tanzu/antrea/pkg/agent/server"
=======
	"github.com/vmware-tanzu/antrea/pkg/agent/apiserver"
>>>>>>> 8687e60f
)

// requestOption describes options to issue requests.
type requestOption struct {
	commandDefinition *commandDefinition
	// kubeconfig is the path to the config file for kubectl.
	kubeconfig string
	// args are the parameters of the ongoing resourceRequest.
	args map[string]string
	// timeout specifies a time limit for requests made by the client. The timeout
	// duration includes connection setup, all redirects, and reading of the
	// response body.
	timeout time.Duration
}

// client issues requests to endpoints.
type client struct {
	// codec is the CodecFactory for this command, it is needed for remote accessing.
	codec serializer.CodecFactory
}

// resolveKubeconfig tries to load the kubeconfig specified in the requestOption.
// It will return error if the stating of the file failed or the kubeconfig is malformed.
// If the default kubeconfig not exists, it will try to use an in-cluster config.
func (c *client) resolveKubeconfig(opt *requestOption) (*rest.Config, error) {
	var err error
	var kubeconfig *rest.Config
	if _, err = os.Stat(opt.kubeconfig); opt.kubeconfig == clientcmd.RecommendedHomeFile && os.IsNotExist(err) {
		kubeconfig, err = rest.InClusterConfig()
		err = nil
	} else {
		kubeconfig, err = clientcmd.BuildConfigFromFlags("", opt.kubeconfig)
	}
	if err != nil {
		return nil, err
	}
	kubeconfig.NegotiatedSerializer = serializer.DirectCodecFactory{CodecFactory: c.codec}
	return kubeconfig, nil
}

func (c *client) request(opt *requestOption) (io.Reader, error) {
	var e *endpoint
	if runtimeComponent == componentAgent {
		e = opt.commandDefinition.agentEndpoint
	} else {
		e = opt.commandDefinition.controllerEndpoint
	}
	if e.resourceEndpoint != nil {
		return c.resourceRequest(e.resourceEndpoint, opt)
	}
	return c.nonResourceRequest(e.nonResourceEndpoint, opt)
}

func (c *client) nonResourceRequest(e *nonResourceEndpoint, opt *requestOption) (io.Reader, error) {
	kubeconfig, err := c.resolveKubeconfig(opt)
	if err != nil {
		return nil, err
	}
	if runtimeComponent == componentAgent {
		kubeconfig.Insecure = true
		kubeconfig.CAFile = ""
<<<<<<< HEAD
		kubeconfig.Host = net.JoinHostPort("127.0.0.1", fmt.Sprint(server.Port))
=======
		kubeconfig.Host = net.JoinHostPort("127.0.0.1", fmt.Sprint(apiserver.Port))
>>>>>>> 8687e60f
	}
	restClient, err := rest.UnversionedRESTClientFor(kubeconfig)
	if err != nil {
		return nil, fmt.Errorf("failed to create rest client: %w", err)
	}
	u := url.URL{Path: e.path}
	q := u.Query()
	for k, v := range opt.args {
		q.Set(k, v)
	}
	u.RawQuery = q.Encode()
	getter := restClient.Get().RequestURI(u.RequestURI()).Timeout(opt.timeout)
	result := getter.Do()
	if result.Error() != nil {
		return nil, fmt.Errorf("error when requesting %s: %w", getter.URL(), result.Error())
	}
	raw, err := result.Raw()
	if err != nil {
		return nil, err
	}
	return bytes.NewReader(raw), nil
}

func (c *client) resourceRequest(e *resourceEndpoint, opt *requestOption) (io.Reader, error) {
	kubeconfig, err := c.resolveKubeconfig(opt)
	if err != nil {
		return nil, err
	}
	gv := e.groupVersionResource.GroupVersion()
	kubeconfig.GroupVersion = &gv
	kubeconfig.APIPath = genericapiserver.APIGroupPrefix

	restClient, err := rest.RESTClientFor(kubeconfig)
	if err != nil {
		return nil, fmt.Errorf("failed to create rest client: %w", err)
	}
	// If timeout is zero, there will be no timeout.
	restClient.Client.Timeout = opt.timeout

	resGetter := restClient.Get().
		NamespaceIfScoped(opt.args["namespace"], e.namespaced).
		Resource(e.groupVersionResource.Resource)

	if len(e.resourceName) != 0 {
		resGetter = resGetter.Name(e.resourceName)
	} else if name, ok := opt.args["name"]; ok {
		resGetter = resGetter.Name(name)
	}

	for arg, val := range opt.args {
		if arg != "name" && arg != "namespace" {
			resGetter = resGetter.Param(arg, val)
		}
	}
	result := resGetter.Do()
	if result.Error() != nil {
		return nil, fmt.Errorf("error when requesting %s: %w", resGetter.URL(), result.Error())
	}
	raw, err := result.Raw()
	if err != nil {
		return nil, err
	}
	return bytes.NewReader(raw), nil
}<|MERGE_RESOLUTION|>--- conflicted
+++ resolved
@@ -28,11 +28,7 @@
 	"k8s.io/client-go/rest"
 	"k8s.io/client-go/tools/clientcmd"
 
-<<<<<<< HEAD
-	"github.com/vmware-tanzu/antrea/pkg/agent/server"
-=======
 	"github.com/vmware-tanzu/antrea/pkg/agent/apiserver"
->>>>>>> 8687e60f
 )
 
 // requestOption describes options to issue requests.
@@ -94,11 +90,7 @@
 	if runtimeComponent == componentAgent {
 		kubeconfig.Insecure = true
 		kubeconfig.CAFile = ""
-<<<<<<< HEAD
-		kubeconfig.Host = net.JoinHostPort("127.0.0.1", fmt.Sprint(server.Port))
-=======
 		kubeconfig.Host = net.JoinHostPort("127.0.0.1", fmt.Sprint(apiserver.Port))
->>>>>>> 8687e60f
 	}
 	restClient, err := rest.UnversionedRESTClientFor(kubeconfig)
 	if err != nil {
