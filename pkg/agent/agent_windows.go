// +build windows

// Copyright 2020 Antrea Authors
//
// Licensed under the Apache License, Version 2.0 (the "License");
// you may not use this file except in compliance with the License.
// You may obtain a copy of the License at
//
//     http://www.apache.org/licenses/LICENSE-2.0
//
// Unless required by applicable law or agreed to in writing, software
// distributed under the License is distributed on an "AS IS" BASIS,
// WITHOUT WARRANTIES OR CONDITIONS OF ANY KIND, either express or implied.
// See the License for the specific language governing permissions and
// limitations under the License.

package agent

import (
	"fmt"
	"net"
	"strings"

	"github.com/Microsoft/hcsshim"
	"github.com/rakelkar/gonetsh/netroute"
	"k8s.io/klog"

	"github.com/vmware-tanzu/antrea/pkg/agent/config"
	"github.com/vmware-tanzu/antrea/pkg/agent/interfacestore"
	"github.com/vmware-tanzu/antrea/pkg/agent/util"
	"github.com/vmware-tanzu/antrea/pkg/ovs/ovsctl"
)

// prepareHostNetwork creates HNS Network for containers.
func (i *Initializer) prepareHostNetwork() error {
	// If the HNS Network already exists, return immediately.
	hnsNetwork, err := hcsshim.GetHNSNetworkByName(util.LocalHNSNetwork)
	if err == nil {
		// Save the uplink adapter name to check if the OVS uplink port has been created in prepareOVSBridge stage.
		i.nodeConfig.UplinkNetConfig.Name = hnsNetwork.NetworkAdapterName
		return nil
	}
	if _, ok := err.(hcsshim.NetworkNotFoundError); !ok {
		return err
	}
	// Get uplink network configuration.
	_, adapter, err := util.GetIPNetDeviceFromIP(i.nodeConfig.NodeIPAddr.IP)
	if err != nil {
		return err
	}
	i.nodeConfig.UplinkNetConfig.Name = adapter.Name
	i.nodeConfig.UplinkNetConfig.MAC = adapter.HardwareAddr
	i.nodeConfig.UplinkNetConfig.IP = i.nodeConfig.NodeIPAddr
	i.nodeConfig.UplinkNetConfig.Index = adapter.Index
	defaultGW, err := util.GetDefaultGatewayByInterfaceIndex(adapter.Index)
	if err != nil {
		return err
	}
	i.nodeConfig.UplinkNetConfig.Gateway = defaultGW
	dnsServers, err := util.GetDNServersByInterfaceIndex(adapter.Index)
	if err != nil {
		return err
	}
	i.nodeConfig.UplinkNetConfig.DNSServers = dnsServers
	// Save routes which are configured on the uplink interface.
	// The routes on the host will be lost when moving the network configuration of the uplink interface
	// to the OVS bridge local interface. The saved routes will be restored on host after that.
	if err = i.saveHostRoutes(); err != nil {
		return err
	}
	// Create HNS network.
	subnetCIDR := i.nodeConfig.PodIPv4CIDR
	if subnetCIDR == nil {
		return fmt.Errorf("Failed to find valid IPv4 PodCIDR")
	}
	return util.PrepareHNSNetwork(subnetCIDR, i.nodeConfig.NodeIPAddr, adapter)
}

// prepareOVSBridge adds local port and uplink to OVS bridge.
// This function will delete OVS bridge and HNS network created by antrea on failure.
func (i *Initializer) prepareOVSBridge() error {
	klog.Info("Preparing OVS bridge")
	hnsNetwork, err := hcsshim.GetHNSNetworkByName(util.LocalHNSNetwork)
	defer func() {
		// prepareOVSBridge only works on windows platform. The operation has a chance to fail on the first time agent
		// starts up when OVS bridge uplink and local inteface have not been configured. If the operation fails, the
		// host can not communicate with external network. To make sure the agent can connect to API server in
		// next retry, this step deletes OVS bridge and HNS network created previously which will restore the
		// host network.
		if err == nil {
			return
		}
		if err := i.ovsBridgeClient.Delete(); err != nil {
			klog.Errorf("Failed to delete OVS bridge: %v", err)
		}
		if err := util.DeleteHNSNetwork(util.LocalHNSNetwork); err != nil {
			klog.Errorf("Failed to cleanup host networking: %v", err)
		}
	}()
	if err != nil {
		return err
	}

	// Set datapathID of OVS bridge.
	// If no datapathID configured explicitly, the reconfiguration operation will change OVS bridge datapathID
	// and break the OpenFlow channel.
	// The length of datapathID is 64 bits, the lower 48-bits are for a MAC address, while the upper 16-bits are
	// implementer-defined. Antrea uses "0x0000" for the upper 16-bits.
	datapathID := strings.Replace(hnsNetwork.SourceMac, ":", "", -1)
	datapathID = "0000" + datapathID
	klog.Info("Setting OVS bridge datapath")
	if err = i.ovsBridgeClient.SetDatapathID(datapathID); err != nil {
		klog.Errorf("Failed to set datapath_id %s: %v", datapathID, err)
		return err
	}

	// Create local port.
	brName := i.ovsBridgeClient.GetBridgeName()
	klog.Infof("Creating local port for the bridge %v on auto-assigned port %v", brName, config.AutoAssignedOFPort)

	if _, err = i.ovsBridgeClient.GetOFPort(brName); err == nil {
		klog.Infof("OVS bridge local port %s already exists, skip the configuration", brName)
	} else {
		// OVS does not receive "ofport_request" param when creating local port, so here use config.AutoAssignedOFPort=0
		// to ignore this param.
		if _, err = i.ovsBridgeClient.CreateInternalPort(brName, config.AutoAssignedOFPort, nil); err != nil {
			return err
		}
	}

	// If uplink is already exists, return.
	klog.Info("Checking if uplink exists...")
	uplinkNetConfig := i.nodeConfig.UplinkNetConfig
	uplink := uplinkNetConfig.Name
	if _, err := i.ovsBridgeClient.GetOFPort(uplink); err == nil {
		klog.Errorf("Uplink %s already exists, cannot proceed", uplink)
		return err
	}
	klog.Info("Uplink is valid")

	klog.Info("Creating uplink port: %v ...", config.UplinkOFPort)
	// Create uplink port.
	uplinkPortUUId, err := i.ovsBridgeClient.CreateUplinkPort(uplink, config.UplinkOFPort, nil)
	if err != nil {
		klog.Errorf("Failed to add uplink port %s: %v", uplink, err)
		return err
	}
	uplinkInterface := interfacestore.NewUplinkInterface(uplink)
	uplinkInterface.OVSPortConfig = &interfacestore.OVSPortConfig{uplinkPortUUId, config.UplinkOFPort} //nolint: govet
	i.ifaceStore.AddInterface(uplinkInterface)
	ovsCtlClient := ovsctl.NewClient(i.ovsBridge)

	// Move network configuration of uplink interface to OVS bridge local interface.
	// - The net configuration of uplink will be restored by OS if the attached HNS network is deleted.
	// - When ovs-switchd is down, antrea-agent will disable OVS Extension. The OVS bridge local interface will work
	//   like a normal interface on host and is responsible for forwarding host traffic.
	err = util.EnableHostInterface(brName)
	if err = util.SetAdapterMACAddress(brName, &uplinkNetConfig.MAC); err != nil {
		return err
	}
<<<<<<< HEAD

	klog.Info("Removing MSFT_NetIPAddress from the adapter, to avoid 'already exists' error")
	if err = util.RemoveIPv4AddrsFromAdapter(brName); err != nil {
		return err
	}
=======
>>>>>>> 53e407e2
	// TODO: Configure IPv6 Address.
	if err = util.ConfigureInterfaceAddressWithDefaultGateway(brName, uplinkNetConfig.IP, uplinkNetConfig.Gateway); err != nil {
		if !strings.Contains(err.Error(), "Instance MSFT_NetIPAddress already exists") {
			return err
		}
		err = nil
		klog.V(4).Infof("Address: %s already exists when configuring IP on interface %s", uplinkNetConfig.IP.String(), brName)
	}
	// Restore the host routes which are lost when moving the network configuration of the uplink interface to OVS bridge interface.
	klog.Info("Restoring HostRoutes for moved network config (uplink interface -> OVS bridge interface) ...")

	if err = i.restoreHostRoutes(); err != nil {
		return err
	}

	klog.Info("Setting Adapter for DNS Servers...")

	if uplinkNetConfig.DNSServers != "" {
		if err = util.SetAdapterDNSServers(brName, uplinkNetConfig.DNSServers); err != nil {
			return err
		}
	}
	// Set the uplink with "no-flood" config, so that the IP of local Pods and "antrea-gw0" will not be leaked to the
	// underlay network by the "normal" flow entry.
	klog.Info("Setting uplink with no-flood config...")
	if err := ovsCtlClient.SetPortNoFlood(config.UplinkOFPort); err != nil {
		klog.Errorf("Failed to set the uplink port with no-flood config: %v", err)
		return err
	}
	return nil
}

// initHostNetworkFlows installs Openflow flows between bridge local port and uplink port to support
// host networking.
func (i *Initializer) initHostNetworkFlows() error {
	if err := i.ofClient.InstallBridgeUplinkFlows(); err != nil {
		return err
	}
	return nil
}

// initExternalConnectivityFlows installs OpenFlow entries to SNAT Pod traffic
// using Node IP, and then Pod could communicate to the external IP addresses.
func (i *Initializer) initExternalConnectivityFlows() error {
	if i.nodeConfig.PodIPv4CIDR == nil {
		return fmt.Errorf("Failed to find valid IPv4 PodCIDR")
	}
	// Install OpenFlow entries on the OVS to enable Pod traffic to communicate to external IP addresses.
	if err := i.ofClient.InstallExternalFlows(); err != nil {
		return err
	}
	return nil
}

// getTunnelLocalIP returns local_ip of tunnel port
func (i *Initializer) getTunnelPortLocalIP() net.IP {
	return i.nodeConfig.NodeIPAddr.IP
}

// saveHostRoutes saves routes which are configured on uplink interface before
// the interface the configured as the uplink of antrea HNS network.
// The routes will be restored on OVS bridge interface after the IP configuration
// is moved to the OVS bridge.
func (i *Initializer) saveHostRoutes() error {
	nr := netroute.New()
	defer nr.Exit()
	routes, err := nr.GetNetRoutesAll()
	if err != nil {
		return err
	}
	for _, route := range routes {
		if route.LinkIndex != i.nodeConfig.UplinkNetConfig.Index {
			continue
		}
		if route.GatewayAddress.String() != i.nodeConfig.UplinkNetConfig.Gateway {
			continue
		}
		// Skip IPv6 routes before we support IPv6 stack.
		if route.DestinationSubnet.IP.To4() == nil {
			continue
		}
		// Skip default route. The default route will be added automatically when
		// configuring IP address on OVS bridge interface.
		if route.DestinationSubnet.IP.IsUnspecified() {
			continue
		}
		klog.V(4).Infof("Got host route: %v", route)
		i.nodeConfig.UplinkNetConfig.Routes = append(i.nodeConfig.UplinkNetConfig.Routes, route)
	}
	return nil
}

// restoreHostRoutes restores the host routes which are lost when moving the IP
// configuration of uplink interface to the OVS bridge interface during
// the antrea network initialize stage.
// The backup routes are restored after the IP configuration change.
func (i *Initializer) restoreHostRoutes() error {
	nr := netroute.New()
	defer nr.Exit()
	brInterface, err := net.InterfaceByName(i.ovsBridge)
	if err != nil {
		return nil
	}
	for _, route := range i.nodeConfig.UplinkNetConfig.Routes {
		rt := route.(netroute.Route)
		if err := nr.NewNetRoute(brInterface.Index, rt.DestinationSubnet, rt.GatewayAddress); err != nil {
			return err
		}
	}
	return nil
}<|MERGE_RESOLUTION|>--- conflicted
+++ resolved
@@ -158,15 +158,13 @@
 	if err = util.SetAdapterMACAddress(brName, &uplinkNetConfig.MAC); err != nil {
 		return err
 	}
-<<<<<<< HEAD
 
 	klog.Info("Removing MSFT_NetIPAddress from the adapter, to avoid 'already exists' error")
 	if err = util.RemoveIPv4AddrsFromAdapter(brName); err != nil {
 		return err
 	}
-=======
->>>>>>> 53e407e2
-	// TODO: Configure IPv6 Address.
+
+  // TODO: Configure IPv6 Address.
 	if err = util.ConfigureInterfaceAddressWithDefaultGateway(brName, uplinkNetConfig.IP, uplinkNetConfig.Gateway); err != nil {
 		if !strings.Contains(err.Error(), "Instance MSFT_NetIPAddress already exists") {
 			return err
