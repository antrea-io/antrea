# Running Antrea on Windows

Antrea supports running on Windows worker Nodes. On Windows Nodes, Antrea sets up an overlay
network to forward packets between Nodes and implements NetworkPolicies. 

## Design

On Windows, the Host Networking Service (HNS) is a necessary component to support container
networking. For Antrea on Windows, "Transparent" mode is chosen for the HNS network. In this
mode, containers will be directly connected to the physical network through an **external**
Hyper-V switch. 

OVS is working as a forwarding extension for the external Hyper-V switch which was created by
HNS. Hence, the packets that are sent from/to the containers can be processed by OVS.
The network adapter used in the HNS Network is also added to the OVS bridge as the uplink
interface. An internal interface for the OVS bridge is created, and the original networking
configuration (e.g., IP, MAC and routing entries) on the host network adapter is moved to
this new interface. Some extra OpenFlow entries are needed to ensure the host traffic can be
forwarded correctly.

<<<<<<< HEAD
<img src="assets/hns_integration.svg" width="600" alt="HNS Integration">
=======
![HNS Integration](assets/hns_integration.svg.png) 
>>>>>>> 2ef4f1dd

SNAT based on OpenFlow is needed to make sure the containers can access the external address.
The SNATed address is using the IP configured on the OVS bridge. Some additional OpenFlow entries
are installed to assist in identifying and forwarding the external traffic.

Antrea implements the Kubernetes ClusterIP Service leveraging OVS. Pod-to-ClusterIP-Service traffic
is load-balanced and forwarded directly inside the OVS pipeline. And kube-proxy is running
on each Windows Node to implement Kubernetes NodePort Service. Kube-proxy captures NodePort Service
traffic and sets up a connection to a backend Pod to forwards the request using this connection.
The forwarded request enters the OVS pipeline through "antrea-gw0" and is then forwarded to the
Pod. To be compatible with OVS, kube-proxy on Windows must be configured to run in **userspace**
mode, and a specific network adapter is required, on which Service IP addresses will be configured
by kube-proxy.

### HNS Network configuration

HNS Network is created during the Antrea Agent initialization phase, and it should be created before
the OVS bridge is created. This is because OVS is working as the Hyper-V Switch Extension, and the
ovs-vswitchd process cannot work correctly until the OVS Extension is enabled on the new created
Hyper-V Switch. 

When creating the HNS Network, the local subnet CIDR and the uplink network adapter are required.
Antrea Agent finds the network adapter from the Windows host using the Node's internal IP as a filter,
and retrieves the local Subnet CIDR from the Node spec. 

After the HNS Network is created, OVS extension should be enabled at once on the Hyper-V Switch.

### Container network configuration

[**host-local**](https://github.com/containernetworking/plugins/tree/master/plugins/ipam/host-local)
plugin is used to provide IPAM for containers, and the address is allocated from the subnet CIDR
configured on the HNS Network. 

Windows HNS Endpoint is leveraged as the vNIC for each container. A single HNS Endpoint with the
IP allocated by the IPAM plugin is created for each Pod. The HNS Endpoint should be attached to all
containers in the same Pod to ensure that the network configuration can be correctly accessed (this
operation is to make sure the DNS configuration is readable from all containers).
 
One OVS internal port with the same name as the HNS Endpoint is also needed, in order to handle
container traffic with OpenFlow rules. OpenFlow entries are installed to implement Pod-to-Pod,
Pod-to-external and Pod-to-ClusterIP-Service connectivity.

CNIAdd request might be called multiple times for a given Pod. This is because kubelet on Windows
assumes CNIAdd is an idempotent event, and it uses this event to query the Pod networking status.
Antrea needs to identify the container type (sandbox or workload) from the CNIAdd request:
* we create the HNS Endpoint only when the request is for the sandbox container
* we attach the HNS Endpoint no matter whether it is a sandbox container or a workload container.

### Gateway port configuration

The gateway port is created during the Antrea Agent initialization phase, and the address of the interface
should be the first IP in the subnet. The port is an OVS internal port and its default name is "antrea-gw0".

The gateway port is used to help implement L3 connectivity for the containers, including Pod-to-external,
and Node-to-Pod. For the Pod-to-external case, OpenFlow entries are
installed in order to output these packets to the host on the gateway port. To ensure the packet is forwarded
correctly on the host, the IP-Forwarding feature should be enabled on the network adapter of the
gateway port.

A routing entry for traffic from the Node to the local Pod subnet is needed on the Windows host to ensure 
that the packet can enter the OVS pipeline on the gateway port. This routing entry is added when "antrea-gw0"
is created.

Every time a new Node joins the cluster, a host routing entry on the gateway port is required, and the
remote subnet CIDR should be routed with the remote gateway address as the nexthop.

### Tunnel port configuration

Tunnel port configuration should be similar to Antrea on Linux:
* tunnel port is added after OVS bridge is created;
* a flow-based tunnel with the appropriate remote address is created for each Node in the cluster with OpenFlow.

The only difference with Antrea on Linux is that the tunnel local address is required when creating the tunnel
port (provided with `local_ip` option). This local address is the one configured on the OVS bridge. 

### OVS bridge interface configuration

Since OVS is also responsible for taking charge of the network of the host, an interface for the OVS bridge
is required on which the host network settings are configured. It is created and enabled when creating
the OVS bridge, and the MAC address should be changed to be the same as the uplink interface. Then the IP 
address and the route entries originally configured on the uplink interface should also be migrated to
the interface.

The packets that are sent to/from the Windows host should be forwarded on this interface. So the OVS bridge
is also a valid entry point into the OVS pipeline. A special ofport number 65534 (named as LOCAL) for the
OVS bridge is used in OpenFlow spec. 

In the OVS `Classifier` table, new OpenFlow entries are needed to match the packets from this interface.
There are two kinds of packets entering OVS pipeline from this interface:
 1) the packet is sent from the Windows host to an external address
 2) the packet is forwarded from the Windows host to the local Pod (e.g., this happens if the traffic is initiated
  from a Pod to a NodePort Service, and the chosen Node is where the Pod is located)

For 1, the packet is always output to the uplink interface directly. For 2, the packet is injected into
the OVS pipeline and output to the backend Pod finally.
 
### OVS uplink interface configuration

After the OVS bridge is created, the original physical adapter is added to the OVS bridge as the uplink interface.
The uplink interface is used to support traffic from Pods accessing external addresses. The packet is always
output to the uplink interface if it is sent to an external address and is entering OVS from the bridge
interface. 

We should differentiate the traffic if it is entering OVS from the uplink interface in OVS `Classifier`
table. There are two kinds of packets entering the OVS bridge from the uplink interface:
 1) reply traffic for the traffic that is sent from local Pods to external addresses,
 2) traffic on the host network

For 1, the packets should enter the OVS pipeline and be re-written using SNAT information in connection tracking
context first, and then processed by the OVS pipeline.
For 2, the packets are output to the OVS bridge interface directly.

### SNAT configuration
SNAT is an important feature of the Antrea Agent on Windows Nodes, required to support Pods accessing external
addresses. It is implemented using OpenFlow. 

To support this feature, two additional marks are introduced:
* The 17th bit of NXM Register0 is set  for Pod-to-external traffic. This bit is set in the `L3Forwarding` table,
 and is consumed in the `ConntrackCommit` table.
* The SNATed traffic is marked with **0x40** in the ct context. This mark is set in the `ConntrackCommit`
 table when committing the new connection into the ct zone, and is consumed in the `ConntrackState` table
 to identify SNAT relevant packets.

The following changes in the OVS pipeline are needed:

* Identify the packet that is sent from local Pod-to-external address and set the SNAT bit in the register
 in the `L3Forwarding` table. The packet should have these characteristics: 
  1) it enters the OVS pipeline from a local Pod,
  2) the destination IP address does not meet any of these conditions: cluster IP (local or any of the remote
  Subnet CIDR), or Node's internal IP,
  3) the traffic is not for Service.
* Implement SNAT rules and commit the new connection to the ct context in the `ConntrackCommit` table. The SNAT
 rule should change the source address to the Node's internal IP.
* Forward the IP packet to the `Conntrack` table if it is from the uplink interface in the `Classifier` table.
 This is to ensure the reply packets from the external address to the Pod can be forwarded correctly.
* Ensure that the packet is translated based on the NAT information provided when committing the connection by
 using the `nat` argument with the `ct` action.
* Rewrite the dMAC with the global virtual MAC (aa:bb:cc:dd:ee:ff) in the `ConntrackState` table if the packet
 is from the uplink interface and has the SNAT ct_mark.
* Forward the packet to the `DNAT` table in the `ConntrackState` table if it has the SNAT ct_mark but is not
 from the uplink interface. 

Following is an example for SNAT relevant OpenFlow entries.

```
Classifier Table: 0
table=0, priority=200, in_port=$uplink, ip actions=load:0x3->NXM_NX_REG0[0..15],goto_table:30

Conntrack Table: 30
table=30, priority=200, ip actions=ct(table=31,zone=65520,nat)

ConntrackState Table: 31
table=31, priority=210,ct_state=-new+trk,ct_mark=0x40,ip, reg0=0x3/0xffff actions= load:aabbccddeeff->NXM_OF_ETH_DST[],goto_table:40
table=31, priority=200, ct_state=-new+trk,ct_mark=0x40,ip actions=goto_table:40
table=31, priority=200, in_port=$uplink,ip actions=output:br-int

L3Forwarding Table: 70
// Forward the packet to L2ForwardingCalculation table if it is for Service traffic.
table=70, priority=200, ip,reg0=0x2/0xffff,ct_mark=0x20 actions=goto_table:80
// Forward the packet to L2ForwardingCalculation table if it is Pod-to-Node traffic.
table=70,priority=190,ip,reg0=0x2/0xffff,nw_dst=$local_nodeIP,actions=goto_table:80
// Forward the packet to L2ForwardingCalculation table if it is traffic to the local Pods.
table=70,priority=190,ip,nw_dst=10.10.0.0/24,actions=goto_table:80
// Add SNAT mark if it is Pod-to-external traffic.
table=70, priority=0,reg0=0x2/0xffff,ip actions=load:0x1->NXM_NX_REG0[17], goto_table:90

ConntrackCommit Table: 105
table=105, priority=200,ip,reg0=0x20000/0x20000, ct_state=+new+trk, actions=ct(commit,table=110,zone=65520,nat(src=${nodeIP}:10000-20000),exec(load:0x40->NXM_NX_CT_MARK[])))

L2ForwardingOut Table: 110
table=110, priority=200,ip,reg0=0x20000/0x20000 actions=output:antrea-gw0
```

### Using Windows named pipe for internal connections
Named pipe is used for local connections on Windows Nodes instead of Unix Domain Socket (UDS). It is used in
these scenarios:

* OVSDB connection
* OpenFlow connection
* The connection between CNI plugin and CNI server
 
## Antrea Management on Windows

### Antrea Agent Management
The Antrea Agent is running as a process on the Windows Node, but it is managed using a DaemonSet. The utility
[Rancher Wins](https://github.com/rancher/wins) is used to manage the host process from inside the DaemonSet Pod.
The Antrea Agent is configured using a ConfigMap, and the environment variables are set by kubelet on Windows.

### OVS Management
OVS is running as 2 Windows Services: one for ovsdb-server and one for ovs-vswitchd.

## Traffic walkthrough

### Pod-to-Pod Traffic

The intra-Node Pod-to-Pod traffic and inter-Node Pod-to-Pod traffic are the same as Antrea on Linux. 
It is processed and forwarded by OVS, and controlled with OpenFlow entries.

### Service Traffic

Kube-proxy userspace mode is configured to provide NodePort Service function. A specific Network Adapter named
"HNS Internal NIC" is provided to kube-proxy to configure Service addresses. The OpenFlow entries for the
NodePort Service traffic on Windows are the same as those on Linux.

The ClusterIP Service function is implemented by Antrea leveraging OVS. Antrea installs OpenFlow entries
to select the backend endpoint and performs DNAT on the traffic.

### External Traffic

The Pod-to-external traffic is SNATed in OVS using the Node's internal IP first, and then it leaves
the OVS pipeline on the gateway interface. As IP-Forwarding on the gateway interface is enabled, the packet
is forwarded to the OVS bridge interface and enters OVS for the second time. 
When the packet enters OVS at the second time, the dMAC is changed to an appropriate value using the host
network stack. And OVS outputs the packet to the uplink interface directly.

The corresponding reply traffic will enter OVS on the uplink interface. It will access the ct zone, and
the destination IP will be translated back to the original Pod's IP within the ct context. Then it will be
output to the Pod.

<<<<<<< HEAD
<img src="assets/windows_external_traffic.svg" width="600" alt="Traffic to external">
=======
![Traffic to External](assets/windows_external_traffic.svg.png) 
>>>>>>> 2ef4f1dd

### Host Traffic

In "Transparent" mode, the Antrea Agent should also process the host traffic when necessary, which includes
packets sent from the host to external addresses, and the ones sent from external addresses to the host.

The host traffic case is similar to Pod-to-external traffic, as the destination IP is not in the cluster
CIDR, but we can differentiate based on the source IP. If the packet is sent from the OVS bridge interface,
and if it is destined to a local Pod, it is output to the uplink interface directly. Reply traffic goes through
conntrack first, then through the rest of the OVS pipeline if the ct_mark is set. If the packet is not set, it
is output to the Windows host on the OVS bridge interface.<|MERGE_RESOLUTION|>--- conflicted
+++ resolved
@@ -18,11 +18,7 @@
 this new interface. Some extra OpenFlow entries are needed to ensure the host traffic can be
 forwarded correctly.
 
-<<<<<<< HEAD
-<img src="assets/hns_integration.svg" width="600" alt="HNS Integration">
-=======
 ![HNS Integration](assets/hns_integration.svg.png) 
->>>>>>> 2ef4f1dd
 
 SNAT based on OpenFlow is needed to make sure the containers can access the external address.
 The SNATed address is using the IP configured on the OVS bridge. Some additional OpenFlow entries
@@ -242,11 +238,7 @@
 the destination IP will be translated back to the original Pod's IP within the ct context. Then it will be
 output to the Pod.
 
-<<<<<<< HEAD
-<img src="assets/windows_external_traffic.svg" width="600" alt="Traffic to external">
-=======
 ![Traffic to External](assets/windows_external_traffic.svg.png) 
->>>>>>> 2ef4f1dd
 
 ### Host Traffic
 
