--- conflicted
+++ resolved
@@ -237,11 +237,7 @@
 Agent, which can print the runtime information of `antrea-controller` and
 `antrea-agent`, dump NetworkPolicy objects, dump Pod network interface
 information on a Node, dump Antrea OVS flows, and perform OVS packet tracing.
-<<<<<<< HEAD
 Refer to the [`antctl` guide](antctl.md#usage) to learn how to use these
-commands.
-=======
-Refer to the [`antctl` guide](/docs/antctl.md#usage) to learn how to use these
 commands.
 
 ## Profiling Antrea components
@@ -260,5 +256,4 @@
 antctl proxy --controller&
 # Look at a 30-second CPU profile
 go tool pprof http://127.0.0.1:8001/debug/pprof/profile?seconds=30
-```
->>>>>>> 96fc15cb
+```