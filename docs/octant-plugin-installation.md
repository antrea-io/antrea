# Octant and antrea-octant-plugin installation

## Overview

There are two ways to deploy Octant and antrea-octant-plugin.

* Deploy Octant and antrea-octant-plugin as a Pod.

* Deploy Octant and antrea-octant-plugin as a process.


### Prerequisites
antrea-octant-plugin depends on the Antrea monitoring CRDs (AntreaControllerInfo and AntreaAgentInfo) and Traceflow CRD (Traceflow).

To run Octant together with antrea-octant-plugin, please make sure you have these CRDs defined in you K8s cluster.

If Antrea is deployed before antrea-octant-plugin starts by using the standard deployment yaml, these
CRDs should already be added. If not, please refer to [antrea.yaml](/build/yamls/antrea.yml) to
create these CRDs first.

### Deploy Octant and antrea-octant-plugin as a Pod

You can follow the sample below to run Octant and antrea-octant-plugin in Pod.
In this example, we expose UI as a NodePort service for accessing externally.
You can update [antrea-octant.yaml](build/yamls/antrea-octant.yml) according to
your environment and preference.

1. Create a secret that contains your kubeconfig.

    ```bash
    # Change --from-file according to kubeconfig location in your set up.
    kubectl create secret generic octant-kubeconfig --from-file=/etc/kubernetes/admin.conf -n kube-system
    ```

2. You may need to update [build/yamls/antrea-octant.yml](/build/yamls/antrea-octant.yml) according to your kubeconfig file name.

3. You can change the sample yaml according to your requirements and environment, then apply the yaml to create both deployment and NodePort service.

    ```bash
    kubectl apply -f build/yamls/antrea-octant.yml
    ```
4. You can get the NodePort of antrea-octant service via kubectl.

    ```bash
    # See field NodePort
    kubectl describe service antrea-octant -n kube-system
    ```

Now, you are supposed to see Octant is running together with antrea-octant-plugin via URL http://(IP or $HOSTNAME):NodePort.

Note:

1. Docker image antrea/octant-antrea-ubuntu should be automatically downloaded
when you apply antrea-octant.yml in step 3. If the image is not successfully
downloaded which may be due to network issues, you can run command `make
octant-antrea-ubuntu` to build the image locally. If it is the case, you need
to make sure that the image exists on all the K8s Nodes since the antrea-octant
Pod may run on any of them.
<<<<<<< HEAD
2. In Antrea v0.8.2, the Traceflow UI is a separate Octant plugin called antrea-traceflow-plugin,
but it has been merged into antrea-octant-plugin on the master branch since then.
To get the latest version of Traceflow UI, please build image
antrea/octant-antrea-ubuntu via command `make octant-antrea-ubuntu` and use the image antrea/octant-antrea-ubuntu:latest
for deploying UI as a Pod.
3. If the Pod is running without any explicit issue but you can not access the
URL, please take a further look at the network configurations in your
environment. It may be due to the network policies or other security rules
configured on your hosts.
4. To deploy a released version of the plugin, you can download
=======

2. If the Pod is running without any explicit issue but you can not access the
URL, please take a further look at the network configurations in your
environment. It may be due to the network policies or other security rules
configured on your hosts.

3. To deploy a released version of the plugin, you can download
>>>>>>> 20a514be
`https://github.com/vmware-tanzu/antrea/releases/download/<TAG>/antrea-octant.yml`,
where `<TAG>` (e.g. `v0.8.2`) is the desired version (should match the version
of Antrea you are using). After making the necessary edits, you can apply the
yaml with `kubectl`.

### Deploy Octant and antrea-octant-plugin as a process

Refer to [Octant README](https://github.com/vmware-tanzu/octant/blob/master/README.md#installation) for 
detailed installation instructions.

You can follow the steps listed below to install octant and antrea-octant-plugin on linux.

1. Get and install Octant v0.13.1.

    Depending on your linux operating system, to install Octant v0.13.1, you can use either

    ```bash
    wget https://github.com/vmware-tanzu/octant/releases/download/v0.13.1/octant_0.13.1_Linux-64bit.deb
    dpkg -i octant_0.13.1_Linux-64bit.deb
    ```

    or
    
    ```bash
    wget https://github.com/vmware-tanzu/octant/releases/download/v0.13.1/octant_0.13.1_Linux-64bit.rpm
    rpm -i octant_0.13.1_Linux-64bit.rpm
    ```

2. Export your kubeconfig path (file location depends on your setup) to environment variable $KUBECONFIG.

    ```bash
    export KUBECONFIG=/etc/kubernetes/admin.conf
    ```

3. Get corresponding antrea-octant-plugin binary from [Release Assets](https://github.com/vmware-tanzu/antrea/releases)
based on your environment and move the binary to OCTANT_PLUGIN_PATH.

    For example, you can get antrea-octant-plugin-linux-x86_64 if it matches your operating system and architecture.

    ```bash
    wget -O antrea-octant-plugin https://github.com/vmware-tanzu/antrea/releases/download/<TAG>/antrea-octant-plugin-linux-x86_64
    # Make sure antrea-octant-plugin is executable, otherwise Octant cannot find it.
    chmod a+x antrea-octant-plugin
    # If you did not change OCTANT_PLUGIN_PATH, the default folder should be $HOME/.config/octant/plugins.
    mv antrea-octant-plugin $HOME/.config/octant/plugins/
    ```

4. Start Octant as a background process with UI related environment variables.

    ```bash
    # Change port 80 according to your environment and set OCTANT_ACCEPTED_HOSTS based on your requirements
    OCTANT_LISTENER_ADDR=0.0.0.0:80 OCTANT_ACCEPTED_HOSTS=0.0.0.0 OCTANT_DISABLE_OPEN_BROWSER=true nohup octant &
    ```

Now, you are supposed to see Octant is running together with antrea-octant-plugin via URL http://(IP or $HOSTNAME):80.

Note:

<<<<<<< HEAD
1.  If you deploy Octant and the Antrea UI as a process, you cannot access the Traceflow UI for now when following the
=======
1. In Antrea v0.8.1, the Traceflow UI is a separate Octant plugin called antrea-traceflow-plugin.
Starting with v0.9.0, the Traceflow UI will be merged into antrea-octant-plugin. When deploying Octant as a Pod using
image antrea/octant-antrea-ubuntu:v0.8.1, you already have access to the alpha version of the Traceflow UI.

2. If you deploy Octant and the Antrea UI as a process, you cannot access the Traceflow UI for now when following the
>>>>>>> 20a514be
steps listed above (at least until the v0.9.0 release). However, you can still build the binary yourself with
the command below, with the remaining steps being almost the same as the ones above.

    ```bash
    # You will find the compliled binary under folder antrea/plugins/octant/bin.
    cd plugins/octant
<<<<<<< HEAD
    make antrea-octant-plugin
    ```
=======
    make antrea-traceflow-plugin
    ```
>>>>>>> 20a514be
<|MERGE_RESOLUTION|>--- conflicted
+++ resolved
@@ -56,7 +56,6 @@
 octant-antrea-ubuntu` to build the image locally. If it is the case, you need
 to make sure that the image exists on all the K8s Nodes since the antrea-octant
 Pod may run on any of them.
-<<<<<<< HEAD
 2. In Antrea v0.8.2, the Traceflow UI is a separate Octant plugin called antrea-traceflow-plugin,
 but it has been merged into antrea-octant-plugin on the master branch since then.
 To get the latest version of Traceflow UI, please build image
@@ -67,15 +66,6 @@
 environment. It may be due to the network policies or other security rules
 configured on your hosts.
 4. To deploy a released version of the plugin, you can download
-=======
-
-2. If the Pod is running without any explicit issue but you can not access the
-URL, please take a further look at the network configurations in your
-environment. It may be due to the network policies or other security rules
-configured on your hosts.
-
-3. To deploy a released version of the plugin, you can download
->>>>>>> 20a514be
 `https://github.com/vmware-tanzu/antrea/releases/download/<TAG>/antrea-octant.yml`,
 where `<TAG>` (e.g. `v0.8.2`) is the desired version (should match the version
 of Antrea you are using). After making the necessary edits, you can apply the
@@ -134,25 +124,12 @@
 
 Note:
 
-<<<<<<< HEAD
 1.  If you deploy Octant and the Antrea UI as a process, you cannot access the Traceflow UI for now when following the
-=======
-1. In Antrea v0.8.1, the Traceflow UI is a separate Octant plugin called antrea-traceflow-plugin.
-Starting with v0.9.0, the Traceflow UI will be merged into antrea-octant-plugin. When deploying Octant as a Pod using
-image antrea/octant-antrea-ubuntu:v0.8.1, you already have access to the alpha version of the Traceflow UI.
-
-2. If you deploy Octant and the Antrea UI as a process, you cannot access the Traceflow UI for now when following the
->>>>>>> 20a514be
 steps listed above (at least until the v0.9.0 release). However, you can still build the binary yourself with
 the command below, with the remaining steps being almost the same as the ones above.
 
     ```bash
     # You will find the compliled binary under folder antrea/plugins/octant/bin.
     cd plugins/octant
-<<<<<<< HEAD
     make antrea-octant-plugin
-    ```
-=======
-    make antrea-traceflow-plugin
-    ```
->>>>>>> 20a514be
+    ```